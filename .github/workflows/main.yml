name: main
on: [push, pull_request]

jobs:
  # We use "o" as the name to keep it short since the flavor repeats
  # it, and the current actions interface doesn't show very many
  # characters in the test names.
  o:
    runs-on: ${{ matrix.os }}
    strategy:
      fail-fast: false
      matrix:
        # Change the pb_test_gh_job_id definition below after any
        # additions/removals of matrix axes.  The flavor "/" is
        # converted to "_" in the pdb-job-id below.

        flavor:
          - core+ext/openjdk17/pg-14
          - core+ext/openjdk17/pg-11

          - rspec/pup-main
          - lint/openjdk17

        os: [ubuntu-20.04]
        ruby: ['3.2']

        # Defaults for special-case influencing vars
        lein-profile: ['']
        drop-joins: ['']

        # Special cases
        include:
          # integration
          - flavor: int/openjdk17/pup-main/srv-main/pg-14/rich
            os: ubuntu-20.04
            ruby: '3.2'
          - flavor: int/openjdk17/pup-7.x/srv-7.x/pg-14/rich
            os: ubuntu-20.04
            ruby: '2.7'

          # macos
          - os: macos-11
            flavor: core+ext/openjdk17/pg-14
            ruby: '3.2'
          - os: macos-11
            flavor: int/openjdk17/pup-main/srv-main/pg-14/rich
            ruby: '3.2'
          - os: macos-11
            flavor: rspec/pup-main
            ruby: '3.2'

    steps:
      - name: Compute job outputs
        id: computed
        run: |
          # This id must be unique across all jobs
          pdb_test_gh_job_id="${{ matrix.os }}/${{ matrix.flavor }}"
          pdb_test_gh_job_id="${pdb_test_gh_job_id//\//_}"
          pdb_test_gh_job_id+="_${{ matrix.lein-profile }}"
          pdb_test_gh_job_id+="_${{ matrix.drop-joins }}"

          echo "day=$(date +%Y-%m-%d)" >> "$GITHUB_OUTPUT"
          echo "pdb-job-id=$pdb_test_gh_job_id" >> "$GITHUB_OUTPUT"
      - uses: actions/checkout@v3
        with:
          persist-credentials: false
      - uses: ruby/setup-ruby@v1
        with:
          ruby-version: '${{ matrix.ruby }}'
      - uses: actions/cache@v3
        with:
          key: |
            ${{ matrix.flavor }}
            ${{ runner.os }}
            ${{ hashFiles('**/Gemfile') }}
            ${{ hashFiles('**/project.clj') }}
            ${{ steps.computed.outputs.day }}
          path: |
            ci/local/jdk
            vendor/bundle/ruby
            ~/.m2/repository
            ~/Library/Caches/Homebrew
      - name: Gather inital host info
        run: ext/bin/host-info
      - env:
          LEIN_PROFILES: ${{ matrix.lein-profile }}
          PDB_QUERY_OPTIMIZE_DROP_UNUSED_JOINS: ${{ matrix.drop-joins }}
<<<<<<< HEAD
=======
          PDB_USE_DEPRECATED_QUERY_STREAMING_METHOD: ${{ matrix.deprecated-query-streaming }}
          NO_ACCEPTANCE: true
>>>>>>> 6fdbfb84
        run: ci/bin/prep-and-run-in github ${{ matrix.flavor }}
      - uses: actions/upload-artifact@v3
        with:
          name: "${{ steps.computed.outputs.pdb-job-id }}"
          path: |
            pg.log
            test.log<|MERGE_RESOLUTION|>--- conflicted
+++ resolved
@@ -85,11 +85,7 @@
       - env:
           LEIN_PROFILES: ${{ matrix.lein-profile }}
           PDB_QUERY_OPTIMIZE_DROP_UNUSED_JOINS: ${{ matrix.drop-joins }}
-<<<<<<< HEAD
-=======
-          PDB_USE_DEPRECATED_QUERY_STREAMING_METHOD: ${{ matrix.deprecated-query-streaming }}
           NO_ACCEPTANCE: true
->>>>>>> 6fdbfb84
         run: ci/bin/prep-and-run-in github ${{ matrix.flavor }}
       - uses: actions/upload-artifact@v3
         with:
