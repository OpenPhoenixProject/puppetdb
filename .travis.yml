language: generic
dist: trusty

# Always explicitly set sudo.  Otherwise travis' defaults may vary
# based on when the repository testing was enabled.
sudo: required

services:
  - docker

# The test specifications are all extracted from the PDB_TEST value.

# jdk_switcher is a shell function, so we can't handle it in
# prep-os-essentials-for:
# https://github.com/travis-ci/travis-ci/issues/9927

# We explicitly set up lein and pgbox at the top level so that we can
# use them in commands like test-config, and so we can't end up doing
# it multiple times if any of the (e.g. boxed-) sub-commands also make
# the attempt.

aliases:
  - &run-core-and-ext-tests |
    set -e
    jdk="$(ext/travisci/jdk-from-spec "$PDB_TEST")"
    jdkver="${jdk##*jdk}"
    ext/travisci/prep-os-essentials-for "$PDB_TEST"
    case "$OSTYPE" in
      linux*)
        if test "$jdkver" -lt 9 ; then
          jdk_switcher use "$jdk";
        else
          ext/bin/require-jdk "$jdk" ext/travisci/local
          export JAVA_HOME="$(pwd)/ext/travisci/local/jdk"
          export PATH="$JAVA_HOME/bin:$PATH"
        fi
        ;;
      darwin*)
        export JAVA_HOME="/Library/Java/JavaVirtualMachines/adoptopenjdk-$jdkver.jdk/Contents/Home"
        export PATH="$JAVA_HOME/bin:$PATH"
        hash -r
        ;;
      *)
        echo "$OSTYPE is not a supported system" 1>&2
        exit 2
        ;;
    esac
    mkdir -p ext/travisci/local
    export PATH="$(pwd)/ext/travisci/local/bin:$PATH"
    ext/bin/require-leiningen default ext/travisci/local
    ext/bin/require-pgbox default ext/travisci/local
    pgver="$(ext/travisci/prefixed-ref-from-spec "$PDB_TEST" pg-)"
    ext/bin/test-config --set pgver "$pgver"
    ext/bin/test-config --set pgport 34335
    ext/bin/boxed-core-tests -- lein test
    ext/bin/run-external-tests

  - &run-integration-tests |
    set -e
    jdk="$(ext/travisci/jdk-from-spec "$PDB_TEST")"
    jdkver="${jdk##*jdk}"
    ext/travisci/prep-os-essentials-for "$PDB_TEST"
    case "$OSTYPE" in
      linux*)
        if test "$jdkver" -lt 9 ; then
          jdk_switcher use "$jdk";
        else
          ext/bin/require-jdk "$jdk" ext/travisci/local
          export JAVA_HOME="$(pwd)/ext/travisci/local/jdk"
          export PATH="$JAVA_HOME/bin:$PATH"
        fi
        ;;
      darwin*)
        export JAVA_HOME="/Library/Java/JavaVirtualMachines/adoptopenjdk-$jdkver.jdk/Contents/Home"
        export PATH="$JAVA_HOME/bin:$PATH"
        hash -r
        ;;
      *)
        echo "$OSTYPE is not a supported system" 1>&2
        exit 2
        ;;
    esac
    mkdir -p ext/travisci/local
    export PATH="$(pwd)/ext/travisci/local/bin:$PATH"
    ext/bin/require-leiningen default ext/travisci/local
    ext/bin/require-pgbox default ext/travisci/local
    pgver="$(ext/travisci/prefixed-ref-from-spec "$PDB_TEST" pg-)"
    puppet="$(ext/travisci/prefixed-ref-from-spec "$PDB_TEST" pup-)"
    server="$(ext/travisci/prefixed-ref-from-spec "$PDB_TEST" srv-)"
    ext/bin/test-config --set pgver "$pgver"
    ext/bin/test-config --set pgport 34335
    ext/bin/test-config --set puppet-ref "$puppet"
    ext/bin/test-config --set puppetserver-ref "$server"
    PDB_TEST_RICH_DATA="$(ext/travisci/spec-includes "$PDB_TEST" rich)"
    export PDB_TEST_RICH_DATA
    ext/bin/boxed-integration-tests -- lein test :integration

  - &run-spec-tests |
    set -e
    puppet_ref="$(ext/travisci/prefixed-ref-from-spec "$PDB_TEST" pup-)"
    ext/bin/run-rspec-tests "$puppet_ref"

  - &run-docker-tests |
    set -ex
    cd docker
    make lint
    make build
    make test

jobs:
  include:

    # === core+ext tests
    - stage: ❧ pdb tests
      env: PDB_TEST=core+ext/openjdk8/pg-9.6
      script: *run-core-and-ext-tests

    - stage: ❧ pdb tests
      env: PDB_TEST=core+ext/oraclejdk8/pg-9.6
      script: *run-core-and-ext-tests

    - stage: ❧ pdb tests
      env: PDB_TEST=core+ext/openjdk10/pg-9.6
      script: *run-core-and-ext-tests

<<<<<<< HEAD
    # === integration with master branches
=======
      env: PDB_TEST=core+ext/openjdk8/pg-11
      script: *run-core-and-ext-tests

    # === integration with current platform
>>>>>>> 615db91a
    - stage: ❧ pdb tests
      env: PDB_TEST=int/openjdk10/pup-master/srv-master/pg-9.6
      script: *run-integration-tests

    - stage: ❧ pdb tests
      env: PDB_TEST=int/openjdk10/pup-master/srv-master/pg-9.6/rich
      script: *run-integration-tests

    - stage: ❧ pdb tests
      env: PDB_TEST=int/openjdk8/pup-master/srv-master/pg-9.6/rich
      script: *run-integration-tests

    - stage: ❧ pdb tests
      env: PDB_TEST=int/oraclejdk8/pup-master/srv-master/pg-9.6/rich
      script: *run-integration-tests

    # === integration with current platform
    - stage: ❧ pdb tests
      env: PDB_TEST=int/openjdk10/pup-6.0.x/srv-6.0.x/pg-9.6
      script: *run-integration-tests

<<<<<<< HEAD
=======
    - stage: ❧ pdb tests
      env: PDB_TEST=int/openjdk8/pup-6.0.x/srv-6.0.x/pg-11
      script: *run-integration-tests

    # === integration with previous platform (no support for jdk > 8)
>>>>>>> 615db91a
    - stage: ❧ pdb tests
      env: PDB_TEST=int/openjdk10/pup-6.0.x/srv-6.0.x/pg-9.6/rich
      script: *run-integration-tests

    - stage: ❧ pdb tests
      env: PDB_TEST=int/openjdk8/pup-6.0.x/srv-6.0.x/pg-9.6/rich
      script: *run-integration-tests

    - stage: ❧ pdb tests
      env: PDB_TEST=int/oraclejdk8/pup-6.0.x/srv-6.0.x/pg-9.6/rich
      script: *run-integration-tests

    # === rspec tests
    - stage: ❧ pdb tests
      env: PDB_TEST=rspec/pup-6.0.x
      script: *run-spec-tests

    - stage: ❧ pdb tests
      env: PDB_TEST=rspec/pup-5.5.x
      script: *run-spec-tests

    # ==== osx

    # === core+ext tests
    - stage: ❧ pdb tests
      env: PDB_TEST=core+ext/openjdk8/pg-9.6
      script: *run-core-and-ext-tests
      os: osx

    - stage: ❧ pdb tests
      env: PDB_TEST=core+ext/openjdk10/pg-9.6
      script: *run-core-and-ext-tests
      os: osx

    # === integration tests
    - stage: ❧ pdb tests
      env: PDB_TEST=int/openjdk8/pup-master/srv-master/pg-9.6/rich
      script: *run-integration-tests
      os: osx

    - stage: ❧ pdb tests
      env: PDB_TEST=int/openjdk10/pup-master/srv-master/pg-9.6/rich
      script: *run-integration-tests
      os: osx

    # === rspec tests
    - stage: ❧ pdb tests
      env: PDB_TEST=rspec/pup-6.0.x
      script: *run-spec-tests
      os: osx

    - stage: ❧ pdb container tests
      script: *run-docker-tests

on_success: ext/travisci/on-success

notifications:
  email: false
  hipchat:
    rooms:
      secure: gZpfMrGsUEHKzHfDaq8S00Xd35gzwEzcAy5/VV7JOGcmXLyWlx7ojh/Ke4rJ1vOa59OlazyCt5o8uDhB0CcQnZ2Aa6ncoOyLpLLjO8/Ak8qsxPLgC4Ov/zuRA4oTvxqZtaR7Juwbeobp5lB1OSFb7o4G747tC2Ihd1Nhx717tdQ=
    template: >-
      %{commit_subject}
      / %{repository} %{branch} <a href="%{compare_url}">%{commit}</a> %{author}
      / <a href="%{build_url}">#%{build_number}</a> %{result} in %{elapsed_time}
    format: html

cache:
  directories:
    - $HOME/.m2
    - $HOME/Library/Caches/Homebrew
    - vendor/bundle/ruby
    - ext/travisci/local/jdk<|MERGE_RESOLUTION|>--- conflicted
+++ resolved
@@ -123,43 +123,36 @@
       env: PDB_TEST=core+ext/openjdk10/pg-9.6
       script: *run-core-and-ext-tests
 
-<<<<<<< HEAD
+    - stage: ❧ pdb tests
+      env: PDB_TEST=core+ext/openjdk8/pg-11
+      script: *run-core-and-ext-tests
+
     # === integration with master branches
-=======
-      env: PDB_TEST=core+ext/openjdk8/pg-11
-      script: *run-core-and-ext-tests
+    - stage: ❧ pdb tests
+      env: PDB_TEST=int/openjdk10/pup-master/srv-master/pg-9.6
+      script: *run-integration-tests
+
+    - stage: ❧ pdb tests
+      env: PDB_TEST=int/openjdk10/pup-master/srv-master/pg-9.6/rich
+      script: *run-integration-tests
+
+    - stage: ❧ pdb tests
+      env: PDB_TEST=int/openjdk8/pup-master/srv-master/pg-9.6/rich
+      script: *run-integration-tests
+
+    - stage: ❧ pdb tests
+      env: PDB_TEST=int/oraclejdk8/pup-master/srv-master/pg-9.6/rich
+      script: *run-integration-tests
+
+    - stage: ❧ pdb tests
+      env: PDB_TEST=int/openjdk8/pup-master/srv-master/pg-11
+      script: *run-integration-tests
 
     # === integration with current platform
->>>>>>> 615db91a
-    - stage: ❧ pdb tests
-      env: PDB_TEST=int/openjdk10/pup-master/srv-master/pg-9.6
-      script: *run-integration-tests
-
-    - stage: ❧ pdb tests
-      env: PDB_TEST=int/openjdk10/pup-master/srv-master/pg-9.6/rich
-      script: *run-integration-tests
-
-    - stage: ❧ pdb tests
-      env: PDB_TEST=int/openjdk8/pup-master/srv-master/pg-9.6/rich
-      script: *run-integration-tests
-
-    - stage: ❧ pdb tests
-      env: PDB_TEST=int/oraclejdk8/pup-master/srv-master/pg-9.6/rich
-      script: *run-integration-tests
-
-    # === integration with current platform
     - stage: ❧ pdb tests
       env: PDB_TEST=int/openjdk10/pup-6.0.x/srv-6.0.x/pg-9.6
       script: *run-integration-tests
 
-<<<<<<< HEAD
-=======
-    - stage: ❧ pdb tests
-      env: PDB_TEST=int/openjdk8/pup-6.0.x/srv-6.0.x/pg-11
-      script: *run-integration-tests
-
-    # === integration with previous platform (no support for jdk > 8)
->>>>>>> 615db91a
     - stage: ❧ pdb tests
       env: PDB_TEST=int/openjdk10/pup-6.0.x/srv-6.0.x/pg-9.6/rich
       script: *run-integration-tests
