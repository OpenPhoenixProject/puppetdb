--- conflicted
+++ resolved
@@ -92,7 +92,6 @@
 
     # === integration with main branches
     - stage: ❧ pdb tests
-<<<<<<< HEAD
       name: int pup-main srv-main jdk-11 pg-11
       env: PDB_TEST=int/openjdk11/pup-main/srv-main/pg-11
       script: *run-integration-tests
@@ -100,31 +99,10 @@
     - stage: ❧ pdb tests
       name: int pup-main srv-main jdk-11 pg-11 rich
       env: PDB_TEST=int/openjdk11/pup-main/srv-main/pg-11/rich
-=======
-      name: core+ext jdk-8 pg-9.6
-      env: PDB_TEST=core+ext/openjdk8/pg-9.6
-      script: *run-core-and-ext-tests
-
-    # === integration with master branches
-    - stage: ❧ pdb tests
-      name: int pup-6.x srv-6.x jdk-11 pg-11
-      env: PDB_TEST=int/openjdk11/pup-6.x/srv-6.x/pg-11
-      script: *run-integration-tests
-
-    - stage: ❧ pdb tests
-      name: int pup-6.x srv-6.x jdk-11 pg-11 rich
-      env: PDB_TEST=int/openjdk11/pup-6.x/srv-6.x/pg-11/rich
-      script: *run-integration-tests
-
-    - stage: ❧ pdb tests
-      name: int pup-6.x srv-6.x jdk-11 pg-9.6 rich
-      env: PDB_TEST=int/openjdk11/pup-6.x/srv-6.x/pg-9.6/rich
->>>>>>> 7b9cffc7
       script: *run-integration-tests
 
     # === integration with Platform 6 branches
     - stage: ❧ pdb tests
-<<<<<<< HEAD
       name: int pup-master srv-6.x jdk-11 pg-11
       env: PDB_TEST=int/openjdk11/pup-master/srv-6.x/pg-11
       script: *run-integration-tests
@@ -132,31 +110,17 @@
     - stage: ❧ pdb tests
       name: int pup-master srv-6.x jdk-11 pg-11 rich
       env: PDB_TEST=int/openjdk11/pup-master/srv-6.x/pg-11/rich
-=======
-      name: int pup-6.x srv-6.x jdk-8 pg-11 rich
-      env: PDB_TEST=int/openjdk8/pup-6.x/srv-6.x/pg-11/rich
-      script: *run-integration-tests
-
-    - stage: ❧ pdb tests
-      name: int pup-6.x srv-6.x jdk-8 pg-9.6 rich
-      env: PDB_TEST=int/openjdk8/pup-6.x/srv-6.x/pg-9.6/rich
->>>>>>> 7b9cffc7
       script: *run-integration-tests
 
     # === rspec tests
     - stage: ❧ pdb tests
-<<<<<<< HEAD
       name: rspec pup-main
       env: PDB_TEST=rspec/pup-main
-=======
-      name: rspec pup-6.x
-      env: PDB_TEST=rspec/pup-6.x
->>>>>>> 7b9cffc7
       script: *run-spec-tests
 
     - stage: ❧ pdb tests
-      name: rspec pup-master
-      env: PDB_TEST=rspec/pup-master
+      name: rspec pup-6.x
+      env: PDB_TEST=rspec/pup-6.x
       script: *run-spec-tests
 
     # === container tests
