gemfile_home = File.dirname(__FILE__)

source ENV['GEM_SOURCE'] || "https://rubygems.org"
oldest_supported_puppet = "5.0.0"
beaker_version = ENV['BEAKER_VERSION']

begin
  puppet_ref = File.read(gemfile_home + '/ext/test-conf/puppet-ref-requested').strip
rescue Errno::ENOENT
  puppet_ref = File.read(gemfile_home + '/ext/test-conf/puppet-ref-default').strip
end

def location_for(place, fake_version = nil)
  if place =~ /^(git:[^#]*)#(.*)/
    [fake_version, { :git => $1, :branch => $2, :require => false }].compact
  elsif place =~ /^file:\/\/(.*)/
    ['>= 0', { :path => File.expand_path($1), :require => false }]
  else
    [place, { :require => false }]
  end
end

gem 'facter'
gem 'rake'
gem 'packaging', *location_for(ENV['PACKAGING_LOCATION'] || '~> 0.99')

group :test do
  # Add test-unit for ruby 2.2+ support (has been removed from stdlib)
  gem 'test-unit'

  gem 'rspec'

  # FIXME: going to version 1.0.0 breaks a lot of rspec tests. The changelog
  # doesn't list any breaking changes, so we'll need to investigate more.
  gem 'puppetlabs_spec_helper', '0.10.3'

  case puppet_ref
  when "latest"
    gem 'puppet', ">= #{oldest_supported_puppet}", :require => false
  when "oldest"
    gem 'puppet', oldest_supported_puppet, :require => false
  else
    gem 'puppet', :git => 'https://github.com/puppetlabs/puppet.git',
      :ref => puppet_ref, :require => false
  end

  gem 'mocha', '~> 1.0'
end

group :development do
  gem 'httparty'
end

# This is a workaround for a bug in bundler, where it likes to look at ruby
# version deps regardless of what groups you want or not. This lets us
# conditionally shortcut evaluation entirely.
if ENV['NO_ACCEPTANCE'] != 'true'
  group :acceptance do
    if beaker_version
      #use the specified version
      gem 'beaker', *location_for(beaker_version)
    else
      # use the pinned version
      gem 'beaker', '~> 4.1'
    end
  end
<<<<<<< HEAD
  gem 'beaker-hostgenerator', '~> 1.4'
=======
  gem 'beaker-hostgenerator', '~> 1.12'
>>>>>>> 6f543904
  gem 'beaker-abs', *location_for(ENV['BEAKER_ABS_VERSION'] || '~> 0.2')
  gem 'beaker-vmpooler', *location_for(ENV['BEAKER_VMPOOLER_VERSION'] || "~> 1.3")
  gem 'beaker-puppet', '~> 1.0'
  gem 'faraday', '~> 1.8.0'
end<|MERGE_RESOLUTION|>--- conflicted
+++ resolved
@@ -64,11 +64,7 @@
       gem 'beaker', '~> 4.1'
     end
   end
-<<<<<<< HEAD
-  gem 'beaker-hostgenerator', '~> 1.4'
-=======
   gem 'beaker-hostgenerator', '~> 1.12'
->>>>>>> 6f543904
   gem 'beaker-abs', *location_for(ENV['BEAKER_ABS_VERSION'] || '~> 0.2')
   gem 'beaker-vmpooler', *location_for(ENV['BEAKER_VMPOOLER_VERSION'] || "~> 1.3")
   gem 'beaker-puppet', '~> 1.0'
