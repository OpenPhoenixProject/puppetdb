--- conflicted
+++ resolved
@@ -150,16 +150,10 @@
        "-c '#{RAKE_ROOT}/acceptance/config/#{config}.cfg' " +
        "--type #{type} " +
        "--debug " +
-<<<<<<< HEAD
-       "--tests acceptance/tests/ " +
-       "--options-file 'acceptance/options/#{options}.rb' " +
-       "--root-keys"
-=======
        "--tests " + args[:test_files] + " " +
        "--options-file 'acceptance/options/#{options}.rb' " +
        "--root-keys"
 
->>>>>>> ab6798b9
     beaker += " --preserve-hosts" if preserve_hosts
     beaker += " --no-color" unless color
     beaker += " --xml" if xml
