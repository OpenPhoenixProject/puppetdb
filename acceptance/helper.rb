--- conflicted
+++ resolved
@@ -349,21 +349,10 @@
   # platform version returned by puppet_repo_version above
   def oldest_supported
     # account for bionic/rhel8 not having build before certain versions
-    if is_bullseye
+    if is_el9
+      '7.13.2'
+    elsif is_bullseye
       '7.9.0'
-<<<<<<< HEAD
-=======
-    elsif is_el8
-      '6.0.3'
-    elsif is_el9
-      '7.13.2'
-    elsif is_rhel7fips
-      '6.4.0'
-    elsif is_buster
-      '6.7.0'
-    elsif is_focal
-      '6.12.0'
->>>>>>> 80ee0ee5
     elsif is_jammy
       '7.13.2'
     else
