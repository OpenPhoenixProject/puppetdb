#!/usr/bin/env ruby

require 'lib/puppet_acceptance/dsl/install_utils'

extend PuppetAcceptance::DSL::InstallUtils


LeinCommandPrefix = "cd /opt/puppet-git-repos/puppetdb; LEIN_ROOT=true"


test_name "Setup PuppetDB"



def get_tar_file(source_dir, prefix)
  # TODO: use Ruby's standard temp file mechanism
  `cd #{source_dir} && git archive --format=tar --prefix=#{prefix}/ HEAD -o /tmp/data.tar`
  '/tmp/data.tar'
end

def setup_postgres()
  step "Install postgres on the PuppetDB server" do

    step "Install the puppetdb/postgres modules and dependencies" do
      # TODO: change this to install from a less stupid place once the
      #  puppetdb module gets cleaned up
      install_from_git(database, "puppetlabs-puppetdb",
                       "git://github.com/cprice-puppet/puppetlabs-puppetdb.git",
                       "master")

      # TODO: change this to install from a less stupid place once the
      #  postgres module gets cleaned up
      install_from_git(database, "puppet-postgresql",
                       "git://github.com/cprice-puppet/puppet-postgresql.git",
                       "feature/master/align-with-puppetlabs-mysql")

      # TODO: change this to install from a tag once we do a 2.3.4 stdlib release
      install_from_git(database, "puppetlabs-stdlib",
                       "git://github.com/puppetlabs/puppetlabs-stdlib.git",
                       "e299ac6212b0468426f971b216447ef6bc679149")

      install_from_git(database, "puppetlabs-firewall",
                       "git://github.com/puppetlabs/puppetlabs-firewall.git",
                       "master")
    end

    step "Apply a manifest to use the modules to set up postgres for puppetdb" do
      module_path = database.tmpfile("puppetdb_modulepath")
      on database, "rm #{module_path}"
      on database, "mkdir #{module_path}"
      on database, "ln -s #{SourcePath}/puppetlabs-puppetdb #{module_path}/puppetdb"
      on database, "ln -s #{SourcePath}/puppet-postgresql #{module_path}/postgresql"
      on database, "ln -s #{SourcePath}/puppetlabs-stdlib #{module_path}/stdlib"
      on database, "ln -s #{SourcePath}/puppetlabs-firewall #{module_path}/firewall"

      manifest_path = database.tmpfile("puppetdb_postgres_manifest.pp")
      # TODO: use more stuff from the puppetdb module once it is robust enough
      #  to handle what we need.
      manifest_content = <<-EOS

  class { '::postgresql::server':
    config_hash => {
        'ip_mask_allow_all_users' => '0.0.0.0/0',
        'listen_addresses' => '*',
        'manage_redhat_firewall' => false,

        'ip_mask_deny_postgres_user' => '0.0.0.0/32',
        'postgres_password' => 'puppet',
    },
  }

  postgresql::db{ 'puppetdb':
    user          => 'puppetdb',
    password      => 'puppetdb',
    grant         => 'all',
  }

  $database = 'postgres'
  $database_host = 'localhost'

  file { 'puppetdb: database.ini':
      ensure      => file,
      path        => "/etc/puppetdb/conf.d/database.ini",
      content     => template('puppetdb/server/database.ini.erb')
  }
      EOS

      create_remote_file(database, manifest_path, manifest_content)
      on database, puppet_apply("--modulepath #{module_path} #{manifest_path}")
    end
  end
end

def setup_maven_squid_proxy()
  m2_settings_path = "/root/.m2/settings.xml"
  m2_settings_content = <<-EOS
<settings>
    <proxies>
        <proxy>
            <active>true</active>
            <protocol>http</protocol>
            <host>modi.puppetlabs.lan</host>
            <port>3128</port>
        </proxy>
    </proxies>
</settings>
  EOS

  create_remote_file(database, m2_settings_path, m2_settings_content)
end


# TODO: I'm not 100% sure whether this is the right or best way to determine
#  whether we're running from source or running from a package; might want
#  to change this.
install_type = options[:type] == 'git' ? :git : :package
PuppetDBExtensions.test_mode = install_type

pkg_dir = File.join(File.dirname(__FILE__), '..', '..', '..', 'pkg')

# Determine whether we're Debian or RedHat. Note that "git" installs are
# currently assumed to be *Debian only*.
on(database, "which yum", :silent => true)
if result.exit_code == 0
  osfamily = 'RedHat'
else
  osfamily = 'Debian'
end

# TODO: I think it would be nice to get rid of all of these conditionals; maybe
#  we could refactor this into a base class with two child classes that handle
#  the differences... or something less ugly than this :)
if (PuppetDBExtensions.test_mode == :package)
  step "Install Puppet on all systems" do
    if osfamily == 'Debian'
      on hosts, "wget http://apt.puppetlabs.com/puppetlabs-release-$(lsb_release -sc).deb"
      on hosts, "dpkg -i puppetlabs-release-$(lsb_release -sc).deb"
      on hosts, "apt-get update"
      on hosts, "apt-get install --force-yes -y puppet"
    else
      create_remote_file hosts, '/etc/yum.repos.d/puppetlabs-products.repo', <<-REPO.gsub(' '*6, '')
      [puppetlabs-products]
      name=Puppet Labs Products - $basearch
      baseurl=http://yum.puppetlabs.com/el/$releasever/products/$basearch
      gpgkey=http://yum.puppetlabs.com/RPM-GPG-KEY-puppetlabs
      enabled=1
      gpgcheck=1
      REPO

      create_remote_file database, '/etc/yum.repos.d/puppetlabs-prerelease.repo', <<-REPO.gsub(' '*6, '')
      [puppetlabs-prerelease]
      name=Puppet Labs Prerelease - $basearch
      baseurl=http://neptune.puppetlabs.lan/dev/el/$releasever/products/$basearch
      enabled=1
      gpgcheck=0
      REPO

      on hosts, "yum install -y puppet"
    end
  end
else (PuppetDBExtensions.test_mode == :git)
  step "Install dependencies on the PuppetDB server" do
    on database, "apt-get install -y openjdk-6-jre-headless libjson-ruby"
  end
<<<<<<< HEAD

=======
  step "Configure maven to use local squid proxy" do
    setup_maven_squid_proxy()
  end
>>>>>>> f3bcbd45
  step "Install lein on the PuppetDB server" do
    which_result = on database, "which lein", :acceptable_exit_codes => [0,1]
    needs_lein = which_result.exit_code == 1
    if (needs_lein)
      on database, "curl -k https://raw.github.com/technomancy/leiningen/1.7.1/bin/lein -o /usr/local/bin/lein"
      on database, "chmod +x /usr/local/bin/lein"
      on database, "LEIN_ROOT=true lein"
    end
  end
end

step "Run an agent to create the SSL certs" do
  with_master_running_on master, "--autosign true" do
    run_agent_on database, "--test --server #{master}"
  end
end

step "Install PuppetDB on the PuppetDB server" do
  if (PuppetDBExtensions.test_mode == :package)
    step "Install the package" do
      if osfamily == 'Debian'
        on database, "apt-get install -y libjson-ruby"
        on database, "mkdir -p /tmp/packages/puppetdb"
        scp_to database, File.join(pkg_dir, "puppetdb.deb"), "/tmp/packages/puppetdb"
        on database, "dpkg -i /tmp/packages/puppetdb/puppetdb.deb", :acceptable_exit_codes => (0..255)
        on database, "apt-get -f -y install"
      else
        on database, "yum install -y ruby-json"
        on database, "yum install --disablerepo puppetlabs-products -y puppetdb"
      end
    end
  else
    step "Install PuppetDB via rake" do
      on database, "rm -rf /etc/puppetdb/ssl"
      on database, "#{LeinCommandPrefix} rake template"
      on database, "sh /opt/puppet-git-repos/puppetdb/ext/files/debian/puppetdb.preinst install"
      on database, "#{LeinCommandPrefix} rake install"
      on database, "sh /opt/puppet-git-repos/puppetdb/ext/files/debian/puppetdb.postinst"
      # For debugging?
      on database, "cat /etc/puppetdb/conf.d/jetty.ini"
    end
  end

  if (options[:puppetdb_database] == 'postgres')
    setup_postgres()
  end

  step "Print out database.ini for posterity" do
    on database, "cat /etc/puppetdb/conf.d/database.ini"
  end

  step "Start PuppetDB" do
    start_puppetdb(database)
  end
end

step "Install the PuppetDB terminuses on the master" do
  if (PuppetDBExtensions.test_mode == :package)
    if osfamily == 'Debian'
      on master, "mkdir -p /tmp/packages/puppetdb"
      scp_to master, File.join(pkg_dir, "puppetdb-terminus.deb"), "/tmp/packages/puppetdb"

      on master, "dpkg -i /tmp/packages/puppetdb/puppetdb-terminus.deb", :acceptable_exit_codes => (0..255)
      on master, "apt-get -f -y install"
    else
      on master, "yum install --disablerepo puppetlabs-products -y puppetdb-terminus"
    end
  else
    step "Install the termini via rake" do
      on master, "#{LeinCommandPrefix} rake sourceterminus"
    end
  end

  step "Configure routes.yaml to talk to the PuppetDB server" do
    routes = <<-ROUTES
master:
  catalog:
    terminus: compiler
    cache: puppetdb
  facts:
    terminus: puppetdb
    cache: yaml
    ROUTES

    routes_file = File.join(master['puppetpath'], 'routes.yaml')

    create_remote_file(master, routes_file, routes)

    on master, "chmod +r #{routes_file}"
  end

  step "Configure puppetdb.conf to point to the PuppetDB server" do
    puppetdb_conf = <<-CONF
[main]
server = #{database}
port = 8081
    CONF

    puppetdb_conf_file = File.join(master['puppetpath'], 'puppetdb.conf')

    create_remote_file(master, puppetdb_conf_file, puppetdb_conf)

    on master, "chmod +r #{puppetdb_conf_file}"
  end
end<|MERGE_RESOLUTION|>--- conflicted
+++ resolved
@@ -162,13 +162,11 @@
   step "Install dependencies on the PuppetDB server" do
     on database, "apt-get install -y openjdk-6-jre-headless libjson-ruby"
   end
-<<<<<<< HEAD
-
-=======
+
   step "Configure maven to use local squid proxy" do
     setup_maven_squid_proxy()
   end
->>>>>>> f3bcbd45
+
   step "Install lein on the PuppetDB server" do
     which_result = on database, "which lein", :acceptable_exit_codes => [0,1]
     needs_lein = which_result.exit_code == 1
