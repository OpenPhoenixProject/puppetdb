---
<<<<<<< HEAD
title: "PuppetDB: Summary-stats endpoint"
=======
title: "Summary-stats endpoint"
>>>>>>> 3dd75353
layout: default
---

> **Experimental Endpoint**: The summary-stats endpoint is designated
> as experimental. It may be altered or removed in a future release.

> **Warning**: This endpoint will execute a number of relatively expensive SQL
> commands against your database. It will not meaningfully impede performance
> of a running PDB instance, but the request may take several minutes to
> complete.

## `/pdb/admin/v1/summary-stats`

The `/summary-stats` endpoint is used to generate information about the way
your PDB installation is using postgres. Its intended purpose at this time is
to aid in diagnosis of support issues, though users may find it independently
useful.

### Response format

The response is a JSON map containing the following keys:

* `table_usage` (json): Postgres statistics related to table usage. Equivalent
  to the postgres query
      select * from pg_stat_user_tables;
* `index_usage` (json): Postgres statistics related to index usage. Equivalent
  to the postgres query
      select * from pg_stat_user_indexes;
* `database_usage` (json): Postgres statistics related to usage of the puppetdb
  database. Equivalent to the postgres query
      select now() as current_time, * from pg_stat_database where datname=current_database();
* `node_activity` (json): Counts of active and inactive nodes.
* `fact_path_counts_by_depth` (json): Number of fact paths for each fact path
  depth represented in the database.
* `num_shared_value_path_combos` (json): The number of fact value/fact path
  combinations that are shared across multiple nodes.
* `num_shared_name_value_combos` (json): The number of fact name/fact value
  combinations that are shared across multiple nodes.
* `num_unshared_value_path_combos` (json): The number of fact value/fact path
  combinations that are only present on one node.
* `num_unshared_name_value_combos` (json): The number of fact name/fact value
  combinations that are only present on one node.
* `num_times_paths_values_shared_given_sharing` (json): Across fact path/fact
  value combinations shared across multiple nodes, the 0th through 20th
  20-quantiles of the number of nodes sharing.
* `num_unique_fact_values_over_nodes` (json): Across all nodes, the 0th through
  20th 20-quantiles of the number of unique fact values.
* `string_fact_value_character_lengths` (json): 0th through 20th 20-quantiles of the
  character length of string-valued facts.
* `structured_fact_value_character_lengths` (json): 0th through 20th 20-quantiles of the
  character length of structured facts.
* `report_metric_size_dist` (json): 0th through 20th 20-quantiles of the
  character lengths of report metrics.
* `report_log_size_dist` (json): 0th through 20th 20-quantiles of the character
  lengths of report logs.
* `fact_values_by_type` (json): Number of fact values of each type present.
* `num_associated_factsets_over_fact_paths` (json): 0th through 20th
  20-quantiles of the number of nodes sharing a given fact.
* `num_resources_per_node` (json): 0th through 20th 20-quantiles over the
  number of resources per node.
* `num_resources_per_file` (json): 0th through 20th 20-quantiles over the
  number of resources per manifest.
* `num_distinct_edges_source_target` (json): Number of distinct source/target
  vertex pairs in the resource graph.
* `file_resource_per_catalog` (json): 0th through 20th 20-quantiles of the
  number of resources of type File over the most recent catalogs for all nodes.
* `file_resources_per_catalog_with_source` (json): 0th through 20th
  20-quantiles of the number of file resources with 'source' parameters across
  the most recent catalogs for all nodes.

### Parameters

This endpoint supports no parameters.<|MERGE_RESOLUTION|>--- conflicted
+++ resolved
@@ -1,9 +1,5 @@
 ---
-<<<<<<< HEAD
-title: "PuppetDB: Summary-stats endpoint"
-=======
 title: "Summary-stats endpoint"
->>>>>>> 3dd75353
 layout: default
 ---
 
