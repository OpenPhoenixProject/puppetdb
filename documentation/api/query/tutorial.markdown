--- conflicted
+++ resolved
@@ -39,28 +39,16 @@
 
     curl -X GET https://puppetdb.example.com:8081/pdb/query/v4/resources \
       --tlsv1 \
-<<<<<<< HEAD
-      --cacert /etc/puppet/ssl/certs/ca.pem \
-      --cert /etc/puppet/ssl/certs/thisnode.pem \
-      --key /etc/puppet/ssl/private_keys/thisnode.pem \
-=======
       --cacert /etc/puppetlabs/puppet/ssl/certs/ca.pem \
       --cert /etc/puppetlabs/puppet/ssl/certs/thisnode.pem \
       --key /etc/puppetlabs/puppet/ssl/private_keys/thisnode.pem \
->>>>>>> 0ea18f4a
       --data-urlencode query@<FILENAME>
 
 This requires that you specify a certificate (issued by the same CA PuppetDB trusts), a private key, and a CA certificate.
 
-<<<<<<< HEAD
-In both examples, `<FILENAME>` should be a file that contains the query to execute.
-
-## Resources walkthrough
-=======
 In both examples, `<filename>` should be a file that contains the query to execute.
 
 ## Resources Walkthrough
->>>>>>> 0ea18f4a
 
 ### Our first query
 
