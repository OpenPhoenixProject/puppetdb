---
<<<<<<< HEAD
title: "PuppetDB: API query tutorial"
=======
title: "API query tutorial"
>>>>>>> 3dd75353
layout: default
canonical: "/puppetdb/latest/api/query/tutorial.html"
---

[array]: ./v4/ast.html#array
[curl]: ./curl.html
[select]: ./v4/ast.html#selectentity-subquery-statements
[config_jetty]: ../../configure.html#jetty-http-settings

This page walks through the construction of several types of PuppetDB
queries. We use the **version 4 API** in all examples.

## How to query

Queries are performed by issuing an HTTP GET or POST request to an endpoint URL
and specifying a `query` URL parameter (in the GET case) or a JSON-valued
payload in the POST case, which contains the query to execute. Results are
always returned in `application/json` form.

Queries are usually issued from code, but you can easily issue them from the command line by using curl.

### Querying with curl

[See the curl tips page for more information about constructing curl commands.][curl]

**Without SSL:**

    curl -X GET http://puppetdb.example.com:8080/pdb/query/v4/resources \
      --data-urlencode query@<FILENAME>

    curl -X POST http://puppetdb.example.com:8080/pdb/query/v4/resources \
      -H 'Content-Type:application/json'
      -d '{"query":["=","certname","foo.com"]}'

This requires that PuppetDB be [configured to accept non-SSL connections][config_jetty]. By default, it will only accept unencrypted traffic from `localhost`.


**With SSL:**

    curl -X GET https://puppetdb.example.com:8081/pdb/query/v4/resources \
      --tlsv1 \
      --cacert /etc/puppetlabs/puppet/ssl/certs/ca.pem \
      --cert /etc/puppetlabs/puppet/ssl/certs/thisnode.pem \
      --key /etc/puppetlabs/puppet/ssl/private_keys/thisnode.pem \
      --data-urlencode query@<FILENAME>

This requires that you specify a certificate (issued by the same CA PuppetDB trusts), a private key, and a CA certificate.

In both examples, `<filename>` should be a file that contains the query to execute.

### Querying with Puppet code

The PuppetDB terminus includes the `puppetdb_query` function, which can be used
to query PuppetDB from within a Puppet manifest. For example,

    $debian_nodes_query = ["from", "nodes", ["=", ["fact", "operatingsystem"], "Debian"]]
    $debian_nodes = puppetdb_query($debian_nodes_query).each |$value| { $value["certname"] }
    Notify {"Debian nodes":
        message => "Your debian nodes are ${join($debian_nodes, ', ')}",
    }

## Resources Walkthrough

### Our first query

Let's start by taking a look at a simple resource query. Suppose we want to
find the user "nick" on every node. We can use this query:

    ["and",
      ["=", "type", "User"],
      ["=", "title", "nick"]]

This query has two `"="` clauses, both of which must be true.

In general, the `"="` operator follows a specific structure:

`["=", <attribute to compare>, <value>]`

In this case, the attributes are "type" and "title", and the values are "User"
and "nick".

The `"and"` operator also has a well-defined structure:

`["and", <query clause>, <query clause>, <query clause>, ...]`

The query clauses can be any legal query (including another `"and"`). At least
one clause must be specified, and all the clauses must be true for the
`"and"` clause to be true. An `"or"` operator is also available, which looks
just like the `"and"` operator, except that, as you'd expect, it's true if
*any* specified clause is true.

The query format is declarative: it describes conditions the results must
satisfy, not how to find them. This means that the order of the clauses is irrelevant.

You can list either the type clause or the title clause first without impacting
the performance or the results of the query.

If we execute this query against the `/resources` route, and assuming that we're using the
production environment, we get results that look something like this:

    [{
      "parameters" : {
        "comment" : "Nick Lewis",
        "uid" : "1115",
        "shell" : "/bin/bash",
        "managehome" : false,
        "gid" : "allstaff",
        "home" : "/home/nick",
        "groups" : "developers",
        "ensure" : "present"
      },
      "line" : 111,
      "file" : "/etc/puppetlabs/code/environments/production/manifests/user.pp",
      "exported" : false,
      "tags" : [ "firewall", "default", "node", "nick", "role::base", "users", "virtual", "user", "account", "base", "role::firewall::office", "role", "role::firewall", "class", "account::user", "office", "virtual::users", "allstaff" ],
      "title" : "nick",
      "type" : "User",
      "resource" : "0ae7e1230e4d540caa451d0ade2424f316bfbf39",
      "certname" : "foo.example.com"
    }]

Our results are an array of "resources", where each resource is an object with
a particular set of keys.

* `parameters`: this field is itself an object, containing all the parameters and values of the resource
* `line`: the line the resource was declared on
* `file`: the file the resource was specified in
* `exported`: true if the resource was exported by this node, or false otherwise
* `tags`: all the tags on the resource
* `title`: the resource title
* `type`: the resource type
* `resources`: this is an internal identifier for the resource used by PuppetDB
* `certname`: the node that the resource came from

There will be an entry in the list for every resource. A resource is specific
to a single node, so if the resource is on 100 nodes, there will be 100 copies
of the resource (each with at least a different certname field).

### Excluding results

We know this instance of the user "nick" is defined on line 111 of
`/etc/puppetlabs/code/environments/production/manifests/user.pp`. What if
we want to check whether or not we define the same resource somewhere else?
After all, if we're repeating ourselves, something may be wrong! Fortunately,
there's an operator to help us:

    ["and",
      ["=", "type", "User"],
      ["=", "title", "nick"],
      ["not",
        ["and",
          ["=", "file", "/etc/puppetlabs/code/environments/production/manifests/user.pp"],
          ["=", "line", 111]]]]

The `"not"` operator wraps another clause, and returns results for which the
clause is *not* true. In this case, we want resources which aren't defined on
line 111 of `/etc/puppetlabs/code/environments/production/manifests/user.pp`.

### Resource attributes

So far we've seen that we can query for resources based on their `certname`,
`type`, `title`, `file`, and `line`. There are a few more available:

    ["and",
      ["=", "tag", "foo"],
      ["=", "exported", true],
      ["=", ["parameter", "ensure"], "present"]]

This query returns resources whose set of tags *contains* the tag
"foo", and which are exported, and whose "ensure" parameter is
"present". Because the parameter name can take any value (including
that of another attribute), it must be namespaced using
`["parameter", <parameter name>]`.

For easy reference, the full set of queryable attributes can be found in [the resource
endpoint documentation](./v4/resources.html).

### Regular expressions

What if we want to restrict our results to a certain subset of nodes? We could use something like this:

    ["or",
      ["=", "certname", "www1.example.com"],
      ["=", "certname", "www2.example.com"],
      ["=", "certname", "www3.example.com"]]

And this works great if we know exactly the set of nodes we want. But what if
we want all the 'www' servers, regardless of how many we have? In this case, we
can use the regular expression match operator `~`:

    ["~", "certname", "www\\d+\\.example\\.com"]

Because our regular expression is specified inside a string, the
backslash characters must be escaped. The rules for which constructs can be
used in the regular expression depend on which database is in use, so common features
should be used for interoperability. The regular expression operator can be used on every
field of resources except for `parameters` and `exported`.

## Facts walkthrough

In addition to resources, we can also query for facts. This looks similar,
though the available fields and operators are a bit different. Some things are
the same, though. For instance, suppose you want all the facts for a certain
node:

    ["=", "certname", "foo.example.com"]

This gives results that look something like this:

    [ {
      "certname" : "foo.example.com",
      "name" : "architecture",
      "value" : "amd64",
      "environment" : "production"
    }, {
      "certname" : "foo.example.com",
      "name" : "fqdn",
      "value" : "foo.example.com",
      "environment" : "production"
    }, {
      "certname" : "foo.example.com",
      "name" : "hostname",
      "value" : "foo",
      "environment" : "production"
    }, {
      "certname" : "foo.example.com",
      "name" : "ipaddress",
      "value" : "192.168.100.102",
      "environment" : "production"
    }, {
      "certname" : "foo.example.com",
      "name" : "kernel",
      "value" : "Linux",
      "environment" : "production"
    }, {
      "certname" : "foo.example.com",
      "name" : "kernelversion",
      "value" : "2.6.32",
      "environment" : "production"
    } ]

### Fact attributes

In the last query, we saw that a "fact" consists of a "certname", a "name", and
a "value". As you might expect, we can query using "name" or "value".

    ["and",
      ["=", "name", "operatingsystem"],
      ["=", "value", "Debian"]]

This will find all the "operatingsystem = Debian" facts, and their
corresponding nodes. As you see, "and" is supported for facts, as are "or" and
"not".

### Fact operators

As with resources, facts also support the `~` regular expression match
operator for all their fields. In addition, numeric comparisons are
supported for fact values:

    ["and",
      ["=", "name", "uptime_seconds"],
      [">=", "value", 100000],
      ["<", "value", 1000000]]

This will find nodes for which the "uptime_seconds" fact is in the
range 100000 to 1000000. Numeric comparisons will *always be false* for fact
values which are not numeric. Importantly, version numbers such as 2.6.12 are
not numeric, and numeric comparison operators can't be used with them at
this time.

## Nodes walkthrough

We can also query for nodes. Again, this is similar to resource and
fact queries:

    ["=", "certname", "foo.example.com"]

The result of this query is:

    {
        "deactivated" : null,
        "facts_environment" : "production",
        "report_environment" : "production",
        "catalog_environment" : "production",
        "facts_timestamp" : "2015-06-22T17:25:11.886Z",
        "expired" : null,
        "report_timestamp" : "2015-06-22T17:25:07.484Z",
        "certname" : "foo.example.com",
        "catalog_timestamp" : "2015-06-22T17:25:12.023Z"
    }

This will return an object containing the certname "foo.example.com", as well
as some metadata detailing deactivation status and the most recent fact,
report, and catalog updates from that node.

### Querying on facts

Nodes can also be queried based on their facts, using the same operators as for
fact queries:

    ["and",
      ["=", ["fact", "operatingsystem"], "Debian"],
      ["<", ["fact", "uptime_seconds"], 10000]]

This will return Debian nodes with "uptime_seconds" less than 10,000.

## Subquery walkthrough

The queries we've looked at so far are quite powerful and useful, but what if
your query needs to consider both resources *and* facts?

For instance, suppose you're configuring a load balancer, and need the IP addresses of your Apache servers. You could find those servers by using this resource query:

    ["and",
      ["=", "type", "Class"],
      ["=", "title", "Apache"]]

This will find all the Class[Apache] resources, which each knows the certname
of the node it came from. Then you could put all those certnames into a fact
query:

    ["and",
      ["=", "name", "ipaddress"],
      ["or",
        ["=", "certname", "a.example.com"],
        ["=", "certname", "b.example.com"],
        ["=", "certname", "c.example.com"],
        ["=", "certname", "d.example.com"],
        ["=", "certname", "e.example.com"]]]

But this query is lengthy, and it requires some logic to assemble and run the
second query. There has to be a better way! What if we could find the
Class[Apache] servers and use the results of that query to find the
certname? We can, with this fact query:

    ["and",
      ["=", "name", "ipaddress"],
      ["in", "certname",
        ["extract", "certname", ["select_resources",
                                  ["and",
                                    ["=", "type", "Class"],
                                    ["=", "title", "Apache"]]]]

This may appear a little daunting, so we'll look at it piece by piece.

Let's start with "select_resources". This operator takes one argument, which is
a resource query, and returns the results of that query in exactly the form
you would expect to see them if you did a plain resource query.

We then use an operator called "extract" to turn our list of resources into
just a list of certnames. So we now conceptually have something like:

    ["in", "certname", ["foo.example.com", "bar.example.com", "baz.example.com"]]

The "in" operator matches facts whose "certname" is in the supplied list. (In our case, this list is generated by a subquery. To use a literal list, you must use the the "array" syntax described in the [AST array documentation][array].)

At this point, our query seems a lot like the one above, except we didn't have to specify exactly which certnames to use, and instead we get them in the same query.

Similarly, there are "select_facts", "select_nodes", and "select_fact_contents" operators,
which will perform subqueries against the facts, nodes, and fact-contents endpoints.
Any subquery operator is usable from any queryable endpoint. Subqueries may be nested,
and multiple subqueries may be used in a single query. For more information see
the [`select_<ENTITY>` documentation][select].<|MERGE_RESOLUTION|>--- conflicted
+++ resolved
@@ -1,9 +1,5 @@
 ---
-<<<<<<< HEAD
-title: "PuppetDB: API query tutorial"
-=======
 title: "API query tutorial"
->>>>>>> 3dd75353
 layout: default
 canonical: "/puppetdb/latest/api/query/tutorial.html"
 ---
