--- conflicted
+++ resolved
@@ -8,11 +8,7 @@
 
 The `/fact-names` endpoint can be used to retrieve all known fact names.
 
-<<<<<<< HEAD
-> **Note:** The v2 API is deprecated. It is recommended that you use the v3 API instead.
-=======
 > **Note:** The v2 API is deprecated. We recommend that you use the v3 API instead.
->>>>>>> edfbf1e3
 
 ## Routes
 
