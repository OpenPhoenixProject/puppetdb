--- conflicted
+++ resolved
@@ -10,11 +10,7 @@
 Nodes can be queried by making an HTTP request to the `/nodes` REST
 endpoint with a JSON-formatted parameter called `query`.
 
-<<<<<<< HEAD
-> **Note:** The v2 API is deprecated. It is recommended that you use the v3 API instead.
-=======
 > **Note:** The v2 API is deprecated. We recommend that you use the v3 API instead.
->>>>>>> edfbf1e3
 
 ## Routes
 
