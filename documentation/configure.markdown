--- conflicted
+++ resolved
@@ -209,24 +209,7 @@
 server to send requests to the `updates.puppetlabs.com` URL and
 override this setting to point to your proxy server.
 
-<<<<<<< HEAD
-=======
-### `catalog-hash-conflict-debugging`
-
-**NOTE** This setting is deprecated and will be retired in the next major
-release.
-
-When this is set to true, debugging information will be written to
-`<vardir>/debug/catalog-hashes` every time a catalog is received with
-a hash that is different than the previously received catalog for that
-host. Note that this should only be enabled when troubleshooting
-performance related issues with PuppetDB and the database server. This
-will output many files and could potentially slow down a production
-PuppetDB instance. See the [Troubleshooting Low Catalog Duplication
-guide][low_catalog_dupe] for more information on the outputted files
-and debugging this problem.
-
->>>>>>> 494faf92
+
 `[puppetdb]` Settings
 -----
 
@@ -404,7 +387,6 @@
 
 ### `maximum-pool-size`
 
-<<<<<<< HEAD
 From the HikariCP documentation:
 
 > This property controls the maximum size that the pool is allowed to reach,
@@ -417,15 +399,6 @@
 out.
 
 The default value is 10.
-=======
-This sets the number of seconds before an SQL query is considered
-"slow." Slow SQL queries are logged as warnings, to assist in
-debugging and tuning. Note PuppetDB does not interrupt slow queries;
-it simply reports them after they complete.
-
-The default value is 10 seconds. A value of 0 will disable logging of
-slow queries.
->>>>>>> 494faf92
 
 ### `conn-max-age`
 
@@ -434,17 +407,6 @@
 
 If not supplied, we default to 60 minutes.
 
-<<<<<<< HEAD
-=======
-### `conn-keep-alive`
-
-This sets the time (in minutes), for a connection to remain idle
-before sending a test query to the DB. This is useful to prevent a DB
-from timing out connections on its end.
-
-If not supplied, we default to 45 minutes.
-
->>>>>>> 494faf92
 ### `conn-lifetime`
 
 The maximum time (in minutes) a pooled connection should remain
@@ -500,17 +462,10 @@
 
 ###`statements-cache-size`
 
-<<<<<<< HEAD
 **Note**: This setting is deprecated and ignored by PuppetDB. It will be removed
 from PuppetDB in a future release.
 
 This setting defines how many prepared statements are cached automatically. For a large amount of dynamic queries this number could be increased to increase performance, at the cost of memory consumption and database resources.
-=======
-This setting defines how many prepared statements are cached
-automatically. For a large amount of dynamic queries this number could
-be increased to increase performance, at the cost of memory
-consumption and database resources.
->>>>>>> 494faf92
 
 If not supplied, we default to 0.
 
@@ -567,7 +522,6 @@
 
 ### `maximum-pool-size`
 
-<<<<<<< HEAD
 From the HikariCP documentation:
 
 > This property controls the maximum size that the pool is allowed to reach,
@@ -580,15 +534,6 @@
 out.
 
 The default value is 10.
-=======
-This sets the number of seconds before an SQL query is considered
-"slow." Slow SQL queries are logged as warnings, to assist in
-debugging and tuning. Note PuppetDB does not interrupt slow queries;
-it simply reports them after they complete.
-
-The default value is 10 seconds. A value of 0 will disable logging of
-slow queries.
->>>>>>> 494faf92
 
 ### `conn-max-age`
 
@@ -597,17 +542,6 @@
 
 If not supplied, we default to 60 minutes.
 
-<<<<<<< HEAD
-=======
-### `conn-keep-alive`
-
-This sets the time (in minutes), for a connection to remain idle
-before sending a test query to the DB. This is useful to prevent a DB
-from timing out connections on its end.
-
-If not supplied, we default to 45 minutes.
-
->>>>>>> 494faf92
 ### `conn-lifetime`
 
 The maximum time (in minutes) a pooled connection should remain
@@ -642,7 +576,6 @@
 
 This should be `postgresql`, which is the default.  You should not
 need to change it.
-
 
 ### `log-slow-statements`
 
@@ -823,43 +756,12 @@
 This sets the path to the private key PEM file that corresponds with
 the `ssl-cert`, it used by the PuppetDB web service for HTTPS.
 
-<<<<<<< HEAD
-=======
-> **Note:** This setting overrides the alternate configuration
-    settings `keystore` and `key-password`.
-
->>>>>>> 494faf92
 ### `ssl-ca-cert`
 
 This sets the path to the CA certificate PEM file used for client
 authentication. Authorized clients must be signed by the CA that that
 corresponds to this certificate.
 
-<<<<<<< HEAD
-=======
-> **Note:** This setting overrides the alternate configuration
-    settings `truststore` and `trust-password`.
-
-### `keystore`
-
-This sets the path to a Java keystore file containing the key and
-certificate to be used for HTTPS.
-
-### `key-password`
-
-This sets the passphrase to use for unlocking the keystore file.
-
-### `truststore`
-
-This describes the path to a Java keystore file containing the CA
-certificate(s) for your puppet infrastructure.
-
-### `trust-password`
-
-This sets the passphrase to use for unlocking the truststore file.
-
-
->>>>>>> 494faf92
 ### `cipher-suites`
 
 Optional. A comma-separated list of cryptographic ciphers to allow for
