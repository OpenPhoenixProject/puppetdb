--- conflicted
+++ resolved
@@ -1,9 +1,5 @@
 ---
-<<<<<<< HEAD
-title: "PuppetDB: Known issues"
-=======
 title: "Known issues"
->>>>>>> 3dd75353
 layout: default
 canonical: "/puppetdb/latest/known_issues.html"
 ---
