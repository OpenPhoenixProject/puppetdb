---
<<<<<<< HEAD
title: "PuppetDB: Load testing"
=======
title: "Load testing"
>>>>>>> 3dd75353
layout: default
---

[export]: ./anonymization.html

A basic tool for simulating PuppetDB loads is included with the standard
PuppetDB distribution. **This tool is currently experimental and is likely to
change in future releases**.

The load testing tool can submit catalogs, facts, and/or reports at a defined
interval, for a specified number of nodes. It is also able to vary the submitted
catalogs over time to simulate catalog changes (which can cause a higher
PuppetDB load). The intent of the tool is to get a rough idea about how the
system (and software) will handle load under realistic conditions. The tool will
use catalogs/reports/facts specified by the user, including those exported from
a production/running system, to simulate real-world conditions. While originally
designed as a PuppetDB developer tool, we expect that many users may find it
useful.

Getting data for the tool
-----

The load testing tool does not yet have the ability to generate its own data. To
run simulations, you will need a collection of catalogs, facts and/or reports.
The easiest source of this information is the export tool included with PuppetDB
(more information [here][export]). The export will produce a tar.gz file
containing facts, catalogs, and reports.

Unzip the exported data. When unzipped/untared, find the
`puppetdb-bak/catalogs`, `puppetdb-bak/facts` and a `puppetdb-back/reports`
directories. One or all of these directories can be used as input to the load
testing tool.

Running the load testing tool (benchmark)
-----

Before running the load testing tool, make sure you have the full path to your
example data. You'll also need a config file (such as `config.ini`) with the
host and port information for the PuppetDB instance you wish to load test. The
config file format is the same as the one PuppetDB uses, but you only need two
entries:

      [jetty]
      host=<host name here>
      port=<port here>

There is currently no script for running the tool, so you'll need a command like
the one below:

    $ java -cp /opt/puppetlabs/server/apps/puppetdb/puppetdb.jar clojure.main \
        -m puppetlabs.puppetdb.cli.benchmark \
        --config myconfig.ini \
        --catalogs /tmp/puppetdb-bak/catalogs \
        --runinterval 30 --numhosts 1000 --rand-perc 10

Note that if you run it from the source tree via leiningen, you should
make sure to use trampoline, i.e. `lein trampoline run benchmark ...`
so that the tool can shut down and clean up normally.

### Running on an agent other than master

Running the PuppetDB benchmark tool on the master can cause resource constraints
which may significantly skew performance on the master. If you would like to run
the benchmark tool on an agent this can be achieved following the instructions
below.

* On the master, modify `/etc/puppetlabs/puppetdb/conf.d/jetty.ini`.
In the `[jetty]` section, set either:
    * `host=0.0.0.0 # http access from all agents`
    * `host=<agent ip address> # access from specific agent`

* Install java on the agent
* On the agent, in the `config.ini` file set the port to the puppetdb port for
http traffic (defaults to 8080)

After these steps have been completed you should be able to run the benchmark
tool on the agent using the `java -cp ...` command described above.

### Arguments accepted by the benchmark command

- **`--config / -c`**: path to the INI file that has the host/port configuration
  for the PuppetDB instance to be tested.
- **`--catalogs / -C`**: directory containing catalogs to use for testing
  (probably from a previous PuppetDB export).
- **`--reports / -R`**: directory containing reports to use for testing
  (probably from a previous PuppetDB export).
- **`--facts / -F`**: directory containing facts to use for testing (probably
  from a previous PuppetDB export).
- **`--archive / -A`**: tarball archive obtained via a PuppetDB export. This
  option is incompatible with the preceding four.
- **`--runinterval / -i`**: integer indicating the amount of time in
  minutes between puppet runs for each simulated node. Typical values
  are 30 or 60.  Mutually exclusive with **`--nummsgs`**.  This option
  requires some temporary filesystem space, which will be allocated in
  TMPDIR (if set in the environment), java.io.tmpdir (if that JVM
  property is set), or the default JVM location.
- **`--nummsgs`** / **`-N`**: integer indicating the number of
  commands and/or reports to send for each host, after which benchmark
  will exit.  Mutually exclusive with **`--runinterval`**.
- **`--numhosts / -n`**: number of separate hosts that the tool should simulate.
- **`--rand-perc / -r`**: what percentage of catalogs submissions should be
  changed (this simulates typical catalog changes, such as adding a resource,
  edge, or something similar). More changes to catalogs will cause a higher load
  on PuppetDB. A typical change percentage is 10.
- **`--threads`** / **`-t`**: number of threads to use for command
  submission; defaults to four times the number of available processors.

>**Note:** If --facts, --catalogs, --reports, and --archive are unspecified, the
>PuppetDB sample data will be used. This data includes catalogs, facts, and
>reports.<|MERGE_RESOLUTION|>--- conflicted
+++ resolved
@@ -1,9 +1,5 @@
 ---
-<<<<<<< HEAD
-title: "PuppetDB: Load testing"
-=======
 title: "Load testing"
->>>>>>> 3dd75353
 layout: default
 ---
 
