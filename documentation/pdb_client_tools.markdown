--- conflicted
+++ resolved
@@ -1,9 +1,5 @@
 ---
-<<<<<<< HEAD
-title: "PuppetDB: PuppetDB CLI"
-=======
 title: "PuppetDB CLI"
->>>>>>> 3dd75353
 layout: default
 ---
 
