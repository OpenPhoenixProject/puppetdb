--- conflicted
+++ resolved
@@ -16,7 +16,6 @@
 [stockpile]: https://github.com/puppetlabs/stockpile
 [queue_support_guide]: ./pdb_support_guide.html#message-queue
 
-<<<<<<< HEAD
 ## 5.2.2
 
 PuppetDB 5.2.2 is a bug-fix release.
@@ -93,7 +92,7 @@
 -   This version of PuppetDB adds optimization for event queries with the `latest_report?` parameter.
 
 -   PuppetDB 5.2.0 adds the latest report's `job_id` to the nodes endpoint. The `job_id` isn't present if the run wasn't part of a job.
-=======
+
 ## 5.1.5
 
 PuppetDB 5.1.5 is a bug-fix release.
@@ -105,7 +104,6 @@
 -   If you submitted a malformed message to the command queue in previous versions of PuppetDB, the command queue would grow upon receiving the message but would not reduce in size when the message was discarded. PuppetDB 5.1.5 correctly reduces the command queue size when a malformed message is submitted to the queue. ([PDB-3830](https://tickets.puppetlabs.com/browse/PDB-3830))
 
 -   When the PE package inspector is configured, duplicate package data can sometimes be submitted from the `gem` and similar package providers. PuppetDB 5.1.5 now removes these duplicates, instead of rejecting the data as in previous versions of PuppetDB. ([PDB-3862](https://tickets.puppetlabs.com/browse/PDB-3862))
->>>>>>> 726ce943
 
 ## 5.1.4
 
