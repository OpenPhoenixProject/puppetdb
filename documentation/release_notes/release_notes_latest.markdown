---
title: "PuppetDB: Release notes"
layout: default
canonical: "/puppetdb/latest/release_notes.html"
---

[configure_postgres]: ../configure.html#using-postgresql
[metrics]: ../api/metrics/v1/changes-from-puppetdb-v3.html
[puppet_apply]: ../connect_puppet_apply.html

---

<<<<<<< HEAD
## PuppetDB 7.4.1
=======
## PuppetDB 6.17.0

Released June 24 2021.

This release contains a fix for
[CVE-2021-27021](https://puppet.com/security/cve/cve-2021-27021/). As part of
the mitigation of this CVE you should [create and configure a read only
user][configure_postgres]. If you are using Puppet Enterprise, or you are
managing your postgres database using the Open Source module (version 7.9.0+)
the read only user will be configured automatically.

Related patches, addressing the vulnerability:

  * (PDB-5138) validate-dotted-field: anchor regexp
    [c146e624d230f7410fb648d58ae28c0e3cd457a2](https://github.com/puppetlabs/puppetdb/commit/c146e624d230f7410fb648d58ae28c0e3cd457a2)
  * (PDB-5138) quote-projections: quote all projections
    [f8dc81678cf347739838e42cc1c426d96406c266](https://github.com/puppetlabs/puppetdb/commit/f8dc81678cf347739838e42cc1c426d96406c266)
  * (PDB-5138) Strictly validate function AST
    [72bd137511487643a3a6236ad9e72a5dd4a6fadb](https://github.com/puppetlabs/puppetdb/commit/72bd137511487643a3a6236ad9e72a5dd4a6fadb)

A patch to ensure PuppetDB logs if the query user's permissions are
insufficiently restricted:

  * (PDB-5145) Detect and log ERROR level messages if read-only user is misconfigured
    [4077d580913c45e471e12cecc9f90df62d95f38f](https://github.com/puppetlabs/puppetdb/commit/4077d580913c45e471e12cecc9f90df62d95f38f)

### Security fixes

* Fixed an issue where someone with the ability to query PuppetDB could
  arbitrarily write, update, or delete data
  [CVE-2021-27021](https://puppet.com/security/cve/cve-2021-27021/)
  [PDB-5138](https://tickets.puppetlabs.com/browse/PDB-5138)


### New features and improvements

* Significantly reduced the memory usage by the puppetdb terminus to process
  commands. [PDB-5107](https://tickets.puppetlabs.com/browse/PDB-5107)
* Some command processing operations should require less work and require fewer
  round trips to the database.
  [PDB-5128](https://tickets.puppetlabs.com/browse/PDB-5128)
* If the read-only user has database permissions that it does not need,
  PuppetDB will log errors.
  [PDB-5145](https://tickets.puppetlabs.com/browse/PDB-5145)


### Bug Fixes

* (PE only) Fixed an issue causing unnecessary factset sync
  [PDB-5021](https://tickets.puppetlabs.com/browse/PDB-5021)
* Lock timeouts will be parsed correctly now. Previously, if a lock timeout had
  been set either via the experimental
  [PDB_GC_DAILY_PARTITION_DROP_LOCK_TIMEOUT_MS](https://puppet.com/docs/puppetdb/latest/configure.html#experimental-environment-variables)
  variable, or other means, PuppetDB might fail to interpret the value
  correctly, and as a result, fail to prune older data correctly.
  [(PDB-5141)](https://tickets.puppetlabs.com/browse/PDB-5141)
* All reports can be queried by including type = "any" as a query filter.
  [PDB-4766](https://tickets.puppetlabs.com/browse/PDB-4766)
* The ssl-setup command (which is also invoked by the PuppetDB package
  installation scripts) should handle ssl-related filesystem permissions more
  carefully. Previously it might reset them when it shouldn't have, and/or
  leave them briefly with incorrect, potentially overly permissive values.
  [PDB-2590](https://tickets.puppetlabs.com/browse/PDB-2590)

## PuppetDB 6.16.1
>>>>>>> 0e3bdaff

Released June 24 2021. This release contains a fix for
[CVE-2021-27021](https://puppet.com/security/cve/cve-2021-27021/).

### Security fixes

* Fixed an issue where someone with the ability to query PuppetDB could
  arbitrarily write, update, or delete data
  [CVE-2021-27021](https://puppet.com/security/cve/cve-2021-27021/)
  [PDB-5138](https://tickets.puppetlabs.com/browse/PDB-5138)


### New features and improvements

* Significantly reduced the memory usage by the puppetdb terminus to process
  commands. [PDB-5107](https://tickets.puppetlabs.com/browse/PDB-5107)
* Some command processing operations should require less work and require fewer
  round trips to the database.
  [PDB-5128](https://tickets.puppetlabs.com/browse/PDB-5128)
* If the read-only user has database permissions that it does not need,
  PuppetDB will log errors.
  [PDB-5145](https://tickets.puppetlabs.com/browse/PDB-5145)


### Bug Fixes

* (PE only) Fixed an issue causing unnecessary factset sync
  [PDB-5021](https://tickets.puppetlabs.com/browse/PDB-5021)
* Lock timeouts will be parsed correctly now. Previously, if a lock timeout had
  been set either via the experimental
  [PDB_GC_DAILY_PARTITION_DROP_LOCK_TIMEOUT_MS](https://puppet.com/docs/puppetdb/latest/configure.html#experimental-environment-variables)
  variable, or other means, PuppetDB might fail to interpret the value
  correctly, and as a result, fail to prune older data correctly.
  [(PDB-5141)](https://tickets.puppetlabs.com/browse/PDB-5141)
* All reports can be queried by including type = "any" as a query filter.
  [PDB-4766](https://tickets.puppetlabs.com/browse/PDB-4766)
* The ssl-setup command (which is also invoked by the PuppetDB package
  installation scripts) should handle ssl-related filesystem permissions more
  carefully. Previously it might reset them when it shouldn't have, and/or
  leave them briefly with incorrect, potentially overly permissive values.
  [PDB-2590](https://tickets.puppetlabs.com/browse/PDB-2590)

## PuppetDB 7.4.0

The version was not released in order to include the security fix.

## PuppetDB 7.3.1

Released 26 April 2021. The 7.3.0 tag was burned in order to update additional
dependencies.

### New features and improvements

- Added a new query parameter `explain` that will return the query plan and
  actual run time statistics for the query.
  [PDB-5055](https://tickets.puppetlabs.com/browse/PDB-5055)

- Add ability to disable storage of resource events
  [PDB-3635](https://tickets.puppetlabs.com/browse/PDB-3635)

### Bug fixes

- Fixed a bug in the ssl-setup command that would insert a duplicate setting
  into the jetty.ini config.
  [PDB-5084](https://tickets.puppetlabs.com/browse/PDB-5084)
- PuppetDB will no longer return HTML formatted stack traces from the API
  endpoint, now only the error message will be returned. The full error can
  still be found it the logs if needed.
  [PDB-5063](https://tickets.puppetlabs.com/browse/PDB-5063)
- Trailing characters after a query, which were usually from mismatched `]` in
  an AST query, will no longer be ignored. Instead an error will be returned to
  alert the user to the potential error in their query.
  [PDB-2488](https://tickets.puppetlabs.com/browse/PDB-2488)

## PuppetDB 7.2.0

Released 24 February 2021

### New features and improvements

- Added two new users `connection-migrator-username` and `connection-username`
  in `database.ini` config file. The new users are used to establish connections
  to the database when the connection username is different from the database
  username (this is the case for managed PostgreSQL in Azure)
  [PDB-4934](https://tickets.puppetlabs.com/browse/PDB-4934)
- A new metric (:concurrent-depth), which counts the number of /cmd API requests
  that are waiting to write to the disk, was added.
  [PDB-4268](https://tickets.puppetlabs.com/browse/PDB-4268)
- A new metric (new-fact-time) was added under puppetlabs.puppetdb.storage. This
  metric measures the time it takes to persist facts for a never before seen
  certname.
  [PDB-3418](https://tickets.puppetlabs.com/browse/PDB-3418)
- The performance dashboard is now accessible on the HTTPS port. In PE, if the
  PuppetDB is using a certificate allowlist, users can authenticate their
  connection with an rbac token as a URL parameter.
  [PDB-3159](https://tickets.puppetlabs.com/browse/PDB-3159)

## PuppetDB 7.1.0

Released 9 February 2021

This release contains important security updates. See
([PDB-5000](https://tickets.puppetlabs.com/browse/PDB-5000)).

### New features and improvements

- (PE only) PuppetDB will synchronize with another instance more efficiently
  now. Previously it would synchronize each entity (factsets, reports, etc.)
  incrementally, holding open PostgreSQL queries/transactions throughout the
  entire process, which could take a long time. Those transactions could
  substantially harm database performance, increase table fragmentation, and if
  entangled with something like pglogical, increase transient storage
  requirements (by blocking WAL log reclaimaton). Now instead, the queries
  should completed up-front, as quickly as possible.
  [PDB-2420](https://tickets.puppetlabs.com/browse/PDB-2420)
- Changed the index on `certname` for report table partitions to be an index on
  `(certname, end_time)` to improve performance of certain queries from the
  PE console.
  [PDB-5003](https://tickets.puppetlabs.com/browse/PDB-5003)
- The `/metrics/v2` endpoint is now avaialble for external (non-localhost)
  connections, but requires authentication. This can be configured in a new
  configuration file `auth.conf`.
  [PDB-4811](https://tickets.puppetlabs.com/browse/PDB-4811)
- The `optimize_drop_unused_joins` query parameter can now optimize queries that
  contain a single count function.
  [PDB-4984](https://tickets.puppetlabs.com/browse/PDB-4984)
- Added a query bulldozer which is spawned during periodic GC when PuppetDB
  attempts to drop partitioned tables. The bulldozer will cancel any queries
  blocking the GC process from getting the AccessExclusiveLocks it needs in
  order to drop a partition. The [PDB_GC_QUERY_BULLDOZER_TIMEOUT_MS
  setting](https://puppet.com/docs/puppetdb/latest/configure.html#experimental-environment-variables)
  allows users to disable the query-bulldozer if needed.
  [PDB-4948](https://tickets.puppetlabs.com/browse/PDB-4948)

### Bug fixes

- Previously an attempt to stop (or restart) PuppetDB might appear to succeed,
  even though some of its components were actually still running. That's because
  PuppetDB wasn't actually waiting for some of the internal tasks to finish as
  had been expected. Now PuppetDB should block during stop or restart until all
  of the components have actually shut down. This issue is a likely contributor
  to some cases where PuppetDB appeared to restart/reload successfully, but sync
  never started working again.
  [PDB-4974](https://tickets.puppetlabs.com/browse/PDB-4974)
- Various security fixes.
  ([PDB-5000](https://tickets.puppetlabs.com/browse/PDB-5000))


## PuppetDB 7.0.1

Released 15 December 2020

### Bug fixes

- Puppet Enterprise (PE) only: fixed an issue where PuppetDB wouldn't
  exit maintenance mode if garbage collection was disabled and sync was enabled.
  ([PDB-4975](https://tickets.puppetlabs.com/browse/PDB-4975))

## PuppetDB 7.0.0

Released 19 November 2020

### Bug fixes

- PuppetDB no longer retries queries internally, suppressing some transient
  connection errors. Instead, it immediately returns an error code.
  You can restore the previous behavior by setting the
  `PDB_USE_DEPRECATED_QUERY_STREAMING_METHOD` environment variable. See the
  [configuration information](https://puppet.com/docs/puppetdb/latest/configure.html#experimental-environment-variables)
  for further details.

- PuppetDB won't hold an extra database connection open while generating query
  responses. Previously it would create and hold an extra connection open during
  the initial phase of the response. You can restore the previous behavior by
  setting the `PDB_USE_DEPRECATED_QUERY_STREAMING_METHOD` environment
  variable. See the [configuration information](https://puppet.com/docs/puppetdb/latest/configure.html#experimental-environment-variables)
  for further details.

### Upgrading

- Running PuppetDB with PostgreSQL 9.6 or 10 is no longer supported. Use PostgreSQL 11 or greater instead.
<|MERGE_RESOLUTION|>--- conflicted
+++ resolved
@@ -10,10 +10,7 @@
 
 ---
 
-<<<<<<< HEAD
 ## PuppetDB 7.4.1
-=======
-## PuppetDB 6.17.0
 
 Released June 24 2021.
 
@@ -38,50 +35,6 @@
 
   * (PDB-5145) Detect and log ERROR level messages if read-only user is misconfigured
     [4077d580913c45e471e12cecc9f90df62d95f38f](https://github.com/puppetlabs/puppetdb/commit/4077d580913c45e471e12cecc9f90df62d95f38f)
-
-### Security fixes
-
-* Fixed an issue where someone with the ability to query PuppetDB could
-  arbitrarily write, update, or delete data
-  [CVE-2021-27021](https://puppet.com/security/cve/cve-2021-27021/)
-  [PDB-5138](https://tickets.puppetlabs.com/browse/PDB-5138)
-
-
-### New features and improvements
-
-* Significantly reduced the memory usage by the puppetdb terminus to process
-  commands. [PDB-5107](https://tickets.puppetlabs.com/browse/PDB-5107)
-* Some command processing operations should require less work and require fewer
-  round trips to the database.
-  [PDB-5128](https://tickets.puppetlabs.com/browse/PDB-5128)
-* If the read-only user has database permissions that it does not need,
-  PuppetDB will log errors.
-  [PDB-5145](https://tickets.puppetlabs.com/browse/PDB-5145)
-
-
-### Bug Fixes
-
-* (PE only) Fixed an issue causing unnecessary factset sync
-  [PDB-5021](https://tickets.puppetlabs.com/browse/PDB-5021)
-* Lock timeouts will be parsed correctly now. Previously, if a lock timeout had
-  been set either via the experimental
-  [PDB_GC_DAILY_PARTITION_DROP_LOCK_TIMEOUT_MS](https://puppet.com/docs/puppetdb/latest/configure.html#experimental-environment-variables)
-  variable, or other means, PuppetDB might fail to interpret the value
-  correctly, and as a result, fail to prune older data correctly.
-  [(PDB-5141)](https://tickets.puppetlabs.com/browse/PDB-5141)
-* All reports can be queried by including type = "any" as a query filter.
-  [PDB-4766](https://tickets.puppetlabs.com/browse/PDB-4766)
-* The ssl-setup command (which is also invoked by the PuppetDB package
-  installation scripts) should handle ssl-related filesystem permissions more
-  carefully. Previously it might reset them when it shouldn't have, and/or
-  leave them briefly with incorrect, potentially overly permissive values.
-  [PDB-2590](https://tickets.puppetlabs.com/browse/PDB-2590)
-
-## PuppetDB 6.16.1
->>>>>>> 0e3bdaff
-
-Released June 24 2021. This release contains a fix for
-[CVE-2021-27021](https://puppet.com/security/cve/cve-2021-27021/).
 
 ### Security fixes
 
