#!/usr/bin/env bash

# Testing the upgrade subcommand on PuppetDB jar
# Migrates an empty database to most recent migration.
# You can specify PuppetDB jar location with env var PDB_JAR.
# PuppetDB configuration is sourced from PDBBOX sandbox or an ephemeral sandbox
# Flags --pgbin and --pgbin are necessary unless set with ext/bin/test-config

set -euo pipefail

usage() { echo 'Usage: [PDB_JAR=JAR] $(basename "$0") --pgbin PGBIN --pgport PGPORT'; }
misuse() { usage 1>&2; exit 2; }

argv=("$(cd "$(dirname "$0")" && pwd)/$(basename "$0")" "$@")
declare -A opt

# Validate arguments
while test $# -gt 0; do
    case "$1" in
        --pgbin|--pgport)
            test $# -gt 1 || misuse
            opt["${1:2}"]="$2"
            shift 2
            ;;
        *)
            misuse
    esac
done

# Ensure we have pgbin value
if test -z "${opt[pgbin]:-}"; then
    opt[pgbin]="$(ext/bin/test-config --get pgbin)"
    if test  -z "${opt[pgbin]:-}"; then
        echo 'Please specify --pgbin or set pgbin with ext/bin/test-config' 1>&2
        exit 2
    fi
fi

# Ensure we have pgport value
if test -z "${opt[pgport]:-}"; then
    opt[pgport]="$(ext/bin/test-config --get pgport)"
     if test  -z "${opt[pgport]:-}"; then
        echo 'Please specify --pgport or set pgport with ext/bin/test-config' 1>&2
        exit 2
    fi
fi

set -x

# Ensure there is a PuppetDB sandbox available
if test -z "${PDBBOX:-}"; then
    # No PDBBOX, set one up and run ourselves again
    tmpdir="$(mktemp -d "test-upgrade-and-exit-XXXXXX")"
    tmpdir="$(cd "$tmpdir" && pwd)"
    trap "$(printf 'rm -rf %q' "$tmpdir")" EXIT
    # Don't exec (or we'll never run the trap)
    ext/bin/with-pdbbox --box "$tmpdir/box" \
                        --pgbin "${opt[pgbin]}" --pgport "${opt[pgport]}" \
                        -- "${argv[@]}"
    exit 0
fi

# Create temporary directory for storing output
tmpdir="$(mktemp -d "test-upgrade-and-exit-XXXXXX")"
tmpdir="$(cd "$tmpdir" && pwd)"
trap "$(printf 'rm -rf %q' "$tmpdir")" EXIT

test ! -e "$PDBBOX"/var/mq-migrated

# Ensure database "puppetdb" has no tables
psql -U puppetdb puppetdb -c '\dt' >"$tmpdir/out" 2>"$tmpdir/err"
cat "$tmpdir/out"
cat "$tmpdir/err"
# Output moved to err and changed as of at least pg 11
grep 'No relations found' "$tmpdir/out" \
    || grep 'Did not find any relations' "$tmpdir/err"

# Run upgrade
./pdb upgrade -c "$PDBBOX/conf.d"

# Ensure maximum migration id matches most recent migration id
psql -U puppetdb puppetdb -c 'select max(version) from schema_migrations;' \
     > "$tmpdir/out"
cat "$tmpdir/out"
# This must be updated every time we add a new migration
<<<<<<< HEAD
grep -qE ' 87$' "$tmpdir/out"
=======
grep -qE ' 88$' "$tmpdir/out"
>>>>>>> 43e5acfc

test ! -e "$PDBBOX"/var/mq-migrated<|MERGE_RESOLUTION|>--- conflicted
+++ resolved
@@ -83,10 +83,6 @@
      > "$tmpdir/out"
 cat "$tmpdir/out"
 # This must be updated every time we add a new migration
-<<<<<<< HEAD
-grep -qE ' 87$' "$tmpdir/out"
-=======
 grep -qE ' 88$' "$tmpdir/out"
->>>>>>> 43e5acfc
 
 test ! -e "$PDBBOX"/var/mq-migrated