--- conflicted
+++ resolved
@@ -41,11 +41,6 @@
               exit 3
             fi
 
-<<<<<<< HEAD
-            brew tap AdoptOpenJDK/openjdk
-=======
-            # brew cask install adoptopenjdk8
->>>>>>> e8077d11
             brew cask install "adopt$jdk"
 
             old_cacert_path=
