<<<<<<< HEAD
(def pdb-version "7.0.2-SNAPSHOT")
(def clj-parent-version "4.6.14")
=======
(def pdb-version "6.13.2-SNAPSHOT")
(def clj-parent-version "4.6.17")
>>>>>>> ed14edfc

(defn true-in-env? [x]
  (#{"true" "yes" "1"} (System/getenv x)))

(defn pdb-run-sh [& args]
  (apply vector
         ["run" "-m" "puppetlabs.puppetdb.dev.lein/run-sh" (pr-str args)]))

(defn pdb-run-clean [paths]
  (apply pdb-run-sh {:argc #{0} :echo true} "rm" "-rf" paths))

(defn deploy-info
  "Generate deployment information from the URL supplied and the username and
   password for Nexus supplied as environment variables."
  [url]
  {:url url
   :username :env/nexus_jenkins_username
   :password :env/nexus_jenkins_password
   :sign-releases false})

(def i18n-version "0.8.0")

(def need-permgen?
  (= "1.7" (System/getProperty "java.specification.version")))

(def pdb-repositories
  (if (true-in-env? "PUPPET_SUPPRESS_INTERNAL_LEIN_REPOS")
    []
    [["releases" "https://artifactory.delivery.puppetlabs.net/artifactory/list/clojure-releases__local/"]
     ["snapshots" "https://artifactory.delivery.puppetlabs.net/artifactory/list/clojure-snapshots__local/"]]))

;; See the integration tests section in documentation/CONTRIBUTING.md.
(def puppetserver-test-dep-ver
  (some-> (try
            (slurp (str "ext/test-conf/puppetserver-dep"))
            (catch java.io.FileNotFoundException ex
              (binding [*out* *err*]
                (println "puppetserver test dependency unconfigured (ignoring)"))
              nil))
          clojure.string/trim))

(def puppetserver-test-dep-gem-list
  (when puppetserver-test-dep-ver
    (let [[major minor] (->> (re-matches #"^([0-9]+)\.([0-9]+)\..*" puppetserver-test-dep-ver)
                             next
                             (take 2)
                             (map #(Integer/parseInt %)))]
      (if (neg? (compare [major minor] [5 3]))
        "gem-list.txt"
        "jruby-gem-list.txt"))))

(def puppetserver-test-deps
  (when puppetserver-test-dep-ver
    `[[puppetlabs/puppetserver ~puppetserver-test-dep-ver]
      [puppetlabs/puppetserver ~puppetserver-test-dep-ver :classifier "test"]]))

(def pdb-dev-deps
  (concat
   '[[ring/ring-mock]
     [puppetlabs/trapperkeeper :classifier "test"]
     [puppetlabs/kitchensink :classifier "test"]
     [puppetlabs/trapperkeeper-webserver-jetty9 :classifier "test"]
     [org.flatland/ordered "1.5.9"]
     [org.clojure/test.check "0.9.0"]
     [com.gfredericks/test.chuck "0.2.7"
      :exclusions [com.andrewmcveigh/cljs-time]]
     [environ "1.0.2"]
     [riddley "0.1.12"]
     [io.forward/yaml "1.0.5"]

     ;; Only needed for :integration tests
     [puppetlabs/trapperkeeper-filesystem-watcher nil]]
   puppetserver-test-deps))

;; Don't use lein :clean-targets so that we don't have to repeat
;; ourselves, given that we need to remove some protected files, and
;; in addition, metadata like {:protect false} doesn't appear to
;; survive profile merges.

(def pdb-clean-paths
  ["puppet/client_data"
   "puppet/client_yaml"
   "puppet/clientbucket"
   "puppet/facts.d"
   "puppet/locales"
   "puppet/preview"
   "puppet/state"
   "resources/locales.clj"
   "resources/puppetlabs/puppetdb/Messages_eo$1.class"
   "resources/puppetlabs/puppetdb/Messages_eo.class"
   "target"
   "target-gems"
   "test-resources/puppetserver/ssl/certificate_requests"
   "test-resources/puppetserver/ssl/private"])

(def pdb-distclean-paths
  (into pdb-clean-paths
        [".bundle"
         ".lein-failures"
         "Gemfile.lock"
         "ext/test-conf/pgbin-requested"
         "ext/test-conf/pgport-requested"
         "ext/test-conf/puppet-ref-requested"
         "ext/test-conf/puppetserver-dep"
         "ext/test-conf/puppetserver-ref-requested"
         "puppetserver"
         "vendor"]))

(def pdb-aot-namespaces
  (apply vector
         #"puppetlabs\.puppetdb\..*"
         (->> "resources/puppetlabs/puppetdb/bootstrap.cfg"
              clojure.java.io/reader
              line-seq
              (map clojure.string/trim)
              (remove #(re-matches #"#.*" %))  ;; # comments
              (remove #(re-matches #"puppetlabs\.puppetdb\.." %))
              (map #(clojure.string/replace % #"(.*)/[^/]+$" "$1"))
              (map symbol))))

(defproject puppetlabs/puppetdb pdb-version
  :description "Puppet-integrated catalog and fact storage"

  :license {:name "Apache License, Version 2.0"
            :url "http://www.apache.org/licenses/LICENSE-2.0.html"}

  :url "https://docs.puppetlabs.com/puppetdb/"

  :min-lein-version "2.7.1"

  :parent-project {:coords [puppetlabs/clj-parent ~clj-parent-version]
                   :inherit [:managed-dependencies]}

  ;; Abort when version ranges or version conflicts are detected in
  ;; dependencies. Also supports :warn to simply emit warnings.
  ;; requires lein 2.2.0+.
  :pedantic? :abort

  :dependencies [[org.postgresql/postgresql]
                 [org.clojure/clojure]
                 [org.clojure/core.async]
                 [org.clojure/core.match "0.3.0-alpha4"]
                 [org.clojure/core.memoize]
                 [org.clojure/java.jdbc]
                 [org.clojure/tools.macro]
                 [org.clojure/math.combinatorics "0.1.1"]
                 [org.clojure/tools.logging]

                 ;; Puppet specific
                 [puppetlabs/comidi]
                 [puppetlabs/dujour-version-check]
                 [puppetlabs/i18n]
                 [puppetlabs/kitchensink]
                 [puppetlabs/stockpile "0.0.4"]
                 [puppetlabs/structured-logging]
                 [puppetlabs/tools.namespace "0.2.4.1"]
                 [puppetlabs/trapperkeeper]
                 [puppetlabs/trapperkeeper-webserver-jetty9]
                 [puppetlabs/trapperkeeper-metrics]
                 [puppetlabs/trapperkeeper-status]
                 [puppetlabs/trapperkeeper-authorization]

                 ;; Various
                 [cheshire]
                 [clj-stacktrace]
                 [clj-time]
                 [com.rpl/specter "0.5.7"]
                 [com.taoensso/nippy :exclusions [org.tukaani/xz]]
                 [digest "1.4.3"]
                 [fast-zip-visit "1.0.2"]
                 [instaparse]
                 [murphy "0.5.1"]
                 [clj-commons/fs]
                 [metrics-clojure]
                 [robert/hooke "1.3.0"]
                 [trptcolin/versioneer]
                 ;; We do not currently use this dependency directly, but
                 ;; we have documentation that shows how users can use it to
                 ;; send their logs to logstash, so we include it in the jar.
                 [net.logstash.logback/logstash-logback-encoder]
                 [com.fasterxml.jackson.core/jackson-databind]

                 ;; Filesystem utilities
                 [org.apache.commons/commons-lang3]

                 ;; Database connectivity
                 [com.zaxxer/HikariCP]
                 [honeysql]

                 ;; WebAPI support libraries.
                 [bidi]
                 [clj-http "2.0.1"]
                 [compojure]
                 [ring/ring-core]

                 ;; conflict resolution
                 [org.clojure/tools.nrepl "0.2.13"]

                 ;; fixing a illegal reflective access
                 [org.tcrawley/dynapath "1.0.0"]]

  :jvm-opts ~(if need-permgen?
              ["-XX:MaxPermSize=200M"]
              [])

  :repositories ~pdb-repositories

  :plugins [[lein-release "1.0.5" :exclusions [org.clojure/clojure]]
            [lein-cloverage "1.0.6"]
            [lein-parent "0.3.7"]
            [puppetlabs/i18n ~i18n-version]]

  :lein-release {:scm        :git
                 :deploy-via :lein-deploy}

  :uberjar-name "puppetdb.jar"

  ;; WARNING: these configuration options are
  ;; also set in PE's project.clj changes to things like
  ;; the main namespace and start timeout need to be updated
  ;; there as well
  :lein-ezbake {:vars {:user "puppetdb"
                       :group "puppetdb"
                       :build-type "foss"
                       :main-namespace "puppetlabs.puppetdb.cli.services"
                       :start-timeout 14400
                       :repo-target "puppet7"
                       :nonfinal-repo-target "puppet7-nightly"
                       :logrotate-enabled false}
                :config-dir "ext/config/foss"
                }

  :deploy-repositories [["releases" ~(deploy-info "https://artifactory.delivery.puppetlabs.net/artifactory/list/clojure-releases__local/")]
                        ["snapshots" ~(deploy-info "https://artifactory.delivery.puppetlabs.net/artifactory/list/clojure-snapshots__local/")]]

  ;; Build a puppetdb-VER-test.jar containing test/ for projects like
  ;; pdbext to use by depending on ["puppetlabs.puppetdb" :classifier
  ;; "test"].  See the :testutils profile below.
  :classifiers  {:test :testutils}

  :profiles {:defaults {:resource-paths ["test-resources"]
                        :dependencies ~pdb-dev-deps
                        :injections [(do
                                       (require 'schema.core)
                                       (schema.core/set-fn-validation! true))]}
             :dev [:defaults
                   {:dependencies [[org.bouncycastle/bcpkix-jdk15on]]}]
             :fips [:defaults
                    {:dependencies [[org.bouncycastle/bcpkix-fips]
                                    [org.bouncycastle/bc-fips]
                                    [org.bouncycastle/bctls-fips]]

                     ;; this only ensures that we run with the proper profiles
                     ;; during testing. This JVM opt will be set in the puppet module
                     ;; that sets up the JVM classpaths during installation.
                     :jvm-opts ~(let [version (System/getProperty "java.version")
                                      [major minor _] (clojure.string/split version #"\.")
                                      unsupported-ex (ex-info "Unsupported major Java version. Expects 8 or 11."
                                                       {:major major
                                                        :minor minor})]
                                  (condp = (java.lang.Integer/parseInt major)
                                    1 (if (= 8 (java.lang.Integer/parseInt minor))
                                        ["-Djava.security.properties==dev-resources/jdk8-fips-security"]
                                        (throw unsupported-ex))
                                    11 ["-Djava.security.properties==dev-resources/jdk11-fips-security"]
                                    (throw unsupported-ex)))}]
             :ezbake {:dependencies ^:replace [;; NOTE: we need to explicitly pass in `nil` values
                                               ;; for the version numbers here in order to correctly
                                               ;; inherit the versions from our parent project.
                                               ;; This is because of a bug in lein 2.7.1 that
                                               ;; prevents the deps from being processed properly
                                               ;; with `:managed-dependencies` when you specify
                                               ;; dependencies in a profile.  See:
                                               ;; https://github.com/technomancy/leiningen/issues/2216
                                               ;; Hopefully we can remove those `nil`s (if we care)
                                               ;; and this comment when lein 2.7.2 is available.

                                               ;; ezbake does not use the uberjar profile so we need
                                               ;; to duplicate this dependency here
                                               [org.bouncycastle/bcpkix-jdk15on nil]

                                               ;; we need to explicitly pull in our parent project's
                                               ;; clojure version here, because without it, lein
                                               ;; brings in its own version, and older versions of
                                               ;; lein depend on clojure 1.6.
                                               [org.clojure/clojure nil]

                                               ;; This circular dependency is required because of a bug in
                                               ;; ezbake (EZ-35); without it, bootstrap.cfg will not be included
                                               ;; in the final package.
                                               [puppetlabs/puppetdb ~pdb-version]]
                      :name "puppetdb"
                      :plugins [[puppetlabs/lein-ezbake "2.2.1"]]}
             :testutils {:source-paths ^:replace ["test"]
                         :resource-paths ^:replace []
                         ;; Something else may need adjustment, but
                         ;; without this, "lein uberjar" tries to
                         ;; compile test files, and crashes because
                         ;; "src" namespaces aren't available.
                         :aot ^:replace []}
             :install-gems {:source-paths ^:replace ["src-gems"]
                            :target-path "target-gems"
                            :dependencies ~puppetserver-test-deps}
             :ci {:plugins [[lein-pprint "1.1.1"]]}
             :test {:jvm-opts ~(if need-permgen?
                                 ;; integration tests cycle jruby a lot, which chews through permgen
                                 ^:replace ["-XX:MaxPermSize=500M"]
                                 [])}
             ; We only want to include bouncycastle in the FOSS uberjar.
             ; PE should be handled by selecting the proper bouncycastle jar
             ; at runtime (standard/fips)
             :uberjar {:dependencies [[org.bouncycastle/bcpkix-jdk15on]]
                       :aot ~pdb-aot-namespaces}}

  :jar-exclusions [#"leiningen/"]

  :resource-paths ["resources" "puppet/lib" "resources/puppetlabs/puppetdb" "resources/ext/docs"]

  :main puppetlabs.puppetdb.core

  :test-selectors {:default (complement :integration)
                   :unit (complement :integration)
                   :integration :integration}

  ;; This is used to merge the locales.clj of all the dependencies into a single
  ;; file inside the uberjar
  :uberjar-merge-with {"locales.clj"  [(comp read-string slurp)
                                       (fn [new prev]
                                         (if (map? prev) [new prev] (conj prev new)))
                                       #(spit %1 (pr-str %2))]}

  :aliases {"gem" ["with-profile" "install-gems,dev"
                   "trampoline" "run" "-m" "puppetlabs.puppetserver.cli.gem"
                   "--config" "./test-resources/puppetserver/puppetserver.conf"]
            "install-gems" ["with-profile" "install-gems,dev"
                            "trampoline" "run" "-m" "puppetlabs.puppetdb.integration.install-gems"
                            ~puppetserver-test-dep-gem-list
                            "--config" "./test-resources/puppetserver/puppetserver.conf"]
            "clean" ~(pdb-run-clean pdb-clean-paths)
            "distclean" ~(pdb-run-clean pdb-distclean-paths)})<|MERGE_RESOLUTION|>--- conflicted
+++ resolved
@@ -1,10 +1,5 @@
-<<<<<<< HEAD
 (def pdb-version "7.0.2-SNAPSHOT")
-(def clj-parent-version "4.6.14")
-=======
-(def pdb-version "6.13.2-SNAPSHOT")
 (def clj-parent-version "4.6.17")
->>>>>>> ed14edfc
 
 (defn true-in-env? [x]
   (#{"true" "yes" "1"} (System/getenv x)))
