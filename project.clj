<<<<<<< HEAD
(def pdb-version "7.2.1-SNAPSHOT")
(def clj-parent-version "4.6.17")
=======
(def pdb-version "6.15.1-SNAPSHOT")
(def clj-parent-version "4.6.18")
>>>>>>> 5ce60f81

(defn true-in-env? [x]
  (#{"true" "yes" "1"} (System/getenv x)))

(defn pdb-run-sh [& args]
  (apply vector
         ["run" "-m" "puppetlabs.puppetdb.dev.lein/run-sh" (pr-str args)]))

(defn pdb-run-clean [paths]
  (apply pdb-run-sh {:argc #{0} :echo true} "rm" "-rf" paths))

(defn deploy-info
  "Generate deployment information from the URL supplied and the username and
   password for Nexus supplied as environment variables."
  [url]
  {:url url
   :username :env/nexus_jenkins_username
   :password :env/nexus_jenkins_password
   :sign-releases false})

(def pdb-jvm-ver
  ;; https://docs.oracle.com/javase/10/docs/api/java/lang/Runtime.Version.html
  ;; ...and do something similar for older versions.
  (let [prop (System/getProperty "java.version")]
    ;; Remove java.version use when JDK < 9 is no longer supported.
    (if (clojure.string/starts-with? prop "1.")
      ;; Versions prior to 10 were numbered 1.X, e.g. 1.8
      (let [[_ feature interim] (clojure.string/split prop #"[._]")]
        {:feature (Long/valueOf feature) :interim (Long/valueOf interim)})
      ;; Eval so we don't break compilation on older JDKs
      (let [ver (eval '(java.lang.Runtime/version))]
        {:feature (.feature ver) :interim (.interim ver)}))))

(def i18n-version "0.8.0")

(def pdb-repositories
  (if (true-in-env? "PUPPET_SUPPRESS_INTERNAL_LEIN_REPOS")
    []
    [["releases" "https://artifactory.delivery.puppetlabs.net/artifactory/list/clojure-releases__local/"]
     ["snapshots" "https://artifactory.delivery.puppetlabs.net/artifactory/list/clojure-snapshots__local/"]]))

;; See the integration tests section in documentation/CONTRIBUTING.md.
(def puppetserver-test-dep-ver
  (some-> (try
            (slurp (str "ext/test-conf/puppetserver-dep"))
            (catch java.io.FileNotFoundException ex
              (binding [*out* *err*]
                (println "puppetserver test dependency unconfigured (ignoring)"))
              nil))
          clojure.string/trim))

(def puppetserver-test-dep-gem-list
  (when puppetserver-test-dep-ver
    (let [[major minor] (->> (re-matches #"^([0-9]+)\.([0-9]+)\..*" puppetserver-test-dep-ver)
                             next
                             (take 2)
                             (map #(Integer/parseInt %)))]
      (if (neg? (compare [major minor] [5 3]))
        "gem-list.txt"
        "jruby-gem-list.txt"))))

(def puppetserver-test-deps
  (when puppetserver-test-dep-ver
    `[[puppetlabs/puppetserver ~puppetserver-test-dep-ver]
      [puppetlabs/puppetserver ~puppetserver-test-dep-ver :classifier "test"]]))

(def pdb-dev-deps
  (concat
   '[[ring/ring-mock]
     [puppetlabs/trapperkeeper :classifier "test"]
     [puppetlabs/kitchensink :classifier "test"]
     [puppetlabs/trapperkeeper-webserver-jetty9 :classifier "test"]
     [org.flatland/ordered "1.5.9"]
     [org.clojure/test.check "0.9.0"]
     [com.gfredericks/test.chuck "0.2.7"
      :exclusions [com.andrewmcveigh/cljs-time]]
     [environ "1.0.2"]
     [riddley "0.1.12"]
     [io.forward/yaml "1.0.5"]

     ;; Only needed for :integration tests
     [puppetlabs/trapperkeeper-filesystem-watcher nil]]
   puppetserver-test-deps))

;; Don't use lein :clean-targets so that we don't have to repeat
;; ourselves, given that we need to remove some protected files, and
;; in addition, metadata like {:protect false} doesn't appear to
;; survive profile merges.

(def pdb-clean-paths
  ["puppet/client_data"
   "puppet/client_yaml"
   "puppet/clientbucket"
   "puppet/facts.d"
   "puppet/locales"
   "puppet/preview"
   "puppet/state"
   "resources/locales.clj"
   "resources/puppetlabs/puppetdb/Messages_eo$1.class"
   "resources/puppetlabs/puppetdb/Messages_eo.class"
   "target"
   "target-gems"
   "test-resources/puppetserver/ssl/certificate_requests"
   "test-resources/puppetserver/ssl/private"])

(def pdb-distclean-paths
  (into pdb-clean-paths
        [".bundle"
         ".lein-failures"
         "Gemfile.lock"
         "ext/test-conf/pgbin-requested"
         "ext/test-conf/pgport-requested"
         "ext/test-conf/puppet-ref-requested"
         "ext/test-conf/puppetserver-dep"
         "ext/test-conf/puppetserver-ref-requested"
         "puppetserver"
         "vendor"]))

(def pdb-aot-namespaces
  (apply vector
         #"puppetlabs\.puppetdb\..*"
         (->> "resources/puppetlabs/puppetdb/bootstrap.cfg"
              clojure.java.io/reader
              line-seq
              (map clojure.string/trim)
              (remove #(re-matches #"#.*" %))  ;; # comments
              (remove #(re-matches #"puppetlabs\.puppetdb\.." %))
              (map #(clojure.string/replace % #"(.*)/[^/]+$" "$1"))
              (map symbol))))

;; Avoid startup reflection warnings due to
;; https://clojure.atlassian.net/browse/CLJ-2066
;; https://openjdk.java.net/jeps/396
(def pdb-jvm-opts (when (> (:feature pdb-jvm-ver) 8)
                    ["--illegal-access=deny"]))

(defproject puppetlabs/puppetdb pdb-version
  :description "Puppet-integrated catalog and fact storage"

  :license {:name "Apache License, Version 2.0"
            :url "http://www.apache.org/licenses/LICENSE-2.0.html"}

  :url "https://docs.puppetlabs.com/puppetdb/"

  :min-lein-version "2.7.1"

  :parent-project {:coords [puppetlabs/clj-parent ~clj-parent-version]
                   :inherit [:managed-dependencies]}

  ;; Abort when version ranges or version conflicts are detected in
  ;; dependencies. Also supports :warn to simply emit warnings.
  ;; requires lein 2.2.0+.
  :pedantic? :abort

  :dependencies [[org.postgresql/postgresql]
                 [org.clojure/clojure]
                 [org.clojure/core.async]
                 [org.clojure/core.match "0.3.0-alpha4"]
                 [org.clojure/core.memoize]
                 [org.clojure/java.jdbc]
                 [org.clojure/tools.macro]
                 [org.clojure/math.combinatorics "0.1.1"]
                 [org.clojure/tools.logging]

                 ;; Puppet specific
                 [puppetlabs/comidi]
                 [puppetlabs/dujour-version-check]
                 [puppetlabs/i18n]
                 [puppetlabs/kitchensink]
                 [puppetlabs/stockpile "0.0.4"]
                 [puppetlabs/structured-logging]
                 [puppetlabs/tools.namespace "0.2.4.1"]
                 [puppetlabs/trapperkeeper]
                 [puppetlabs/trapperkeeper-webserver-jetty9]
                 [puppetlabs/trapperkeeper-metrics]
                 [puppetlabs/trapperkeeper-status]
                 [puppetlabs/trapperkeeper-authorization]

                 ;; Various
                 [cheshire]
                 [clj-stacktrace]
                 [clj-time]
                 [com.rpl/specter "0.5.7"]
                 [com.taoensso/nippy :exclusions [org.tukaani/xz]]
                 [digest "1.4.3"]
                 [fast-zip-visit "1.0.2"]
                 [instaparse]
                 [murphy "0.5.1"]
                 [clj-commons/fs]
                 [metrics-clojure]
                 [robert/hooke "1.3.0"]
                 [trptcolin/versioneer]
                 ;; We do not currently use this dependency directly, but
                 ;; we have documentation that shows how users can use it to
                 ;; send their logs to logstash, so we include it in the jar.
                 [net.logstash.logback/logstash-logback-encoder]
                 [com.fasterxml.jackson.core/jackson-databind]

                 ;; Filesystem utilities
                 [org.apache.commons/commons-lang3]

                 ;; Database connectivity
                 [com.zaxxer/HikariCP]
                 [honeysql]

                 ;; WebAPI support libraries.
                 [bidi]
                 [clj-http "2.0.1"]
                 [compojure]
                 [ring/ring-core]

                 ;; conflict resolution
                 [org.clojure/tools.nrepl "0.2.13"]

                 ;; fixing a illegal reflective access
                 [org.tcrawley/dynapath "1.0.0"]]

  :jvm-opts ~pdb-jvm-opts

  :repositories ~pdb-repositories

  :plugins [[lein-release "1.0.5" :exclusions [org.clojure/clojure]]
            [lein-cloverage "1.0.6"]
            [lein-parent "0.3.7"]
            [puppetlabs/i18n ~i18n-version]]

  :lein-release {:scm        :git
                 :deploy-via :lein-deploy}

  :uberjar-name "puppetdb.jar"

  ;; WARNING: these configuration options are
  ;; also set in PE's project.clj changes to things like
  ;; the main namespace and start timeout need to be updated
  ;; there as well
  :lein-ezbake {:vars {:user "puppetdb"
                       :group "puppetdb"
                       :build-type "foss"
                       :main-namespace "puppetlabs.puppetdb.cli.services"
                       :start-timeout 14400
<<<<<<< HEAD
                       :repo-target "puppet7"
                       :nonfinal-repo-target "puppet7-nightly"
                       :logrotate-enabled false}
                :config-dir "ext/config/foss"
                }
=======
                       :repo-target "puppet6"
                       :nonfinal-repo-target "puppet6-nightly"
                       :logrotate-enabled false
                       :java-args ~(str "-Xmx192m "
                                        "-Djdk.tls.ephemeralDHKeySize=2048")}
                :config-dir "ext/config/foss"}
>>>>>>> 5ce60f81

  :deploy-repositories [["releases" ~(deploy-info "https://artifactory.delivery.puppetlabs.net/artifactory/list/clojure-releases__local/")]
                        ["snapshots" ~(deploy-info "https://artifactory.delivery.puppetlabs.net/artifactory/list/clojure-snapshots__local/")]]

  ;; Build a puppetdb-VER-test.jar containing test/ for projects like
  ;; pdbext to use by depending on ["puppetlabs.puppetdb" :classifier
  ;; "test"].  See the :testutils profile below.
  :classifiers  {:test :testutils}

  :profiles {:defaults {:resource-paths ["test-resources"]
                        :dependencies ~pdb-dev-deps
                        :injections [(do
                                       (require 'schema.core)
                                       (schema.core/set-fn-validation! true))]}
             :dev [:defaults {:dependencies [[org.bouncycastle/bcpkix-jdk15on]]
                              :plugins [[jonase/eastwood "0.3.14"
                                         :exclusions [org.clojure/clojure]]]}]
             :fips [:defaults
                    {:dependencies [[org.bouncycastle/bcpkix-fips]
                                    [org.bouncycastle/bc-fips]
                                    [org.bouncycastle/bctls-fips]]

                     ;; this only ensures that we run with the proper profiles
                     ;; during testing. This JVM opt will be set in the puppet module
                     ;; that sets up the JVM classpaths during installation.
                     :jvm-opts ~(let [{:keys [feature interim]} pdb-jvm-ver]
                                  (conj pdb-jvm-opts
                                        (case feature
                                          8 "-Djava.security.properties==dev-resources/jdk8-fips-security"
                                          11 "-Djava.security.properties==dev-resources/jdk11-fips-security"
                                          (throw (ex-info "Unsupported major Java version. Expects 8 or 11."
                                                          {:major feature :minor interim})))))}]
             :ezbake {:dependencies ^:replace [;; NOTE: we need to explicitly pass in `nil` values
                                               ;; for the version numbers here in order to correctly
                                               ;; inherit the versions from our parent project.
                                               ;; This is because of a bug in lein 2.7.1 that
                                               ;; prevents the deps from being processed properly
                                               ;; with `:managed-dependencies` when you specify
                                               ;; dependencies in a profile.  See:
                                               ;; https://github.com/technomancy/leiningen/issues/2216
                                               ;; Hopefully we can remove those `nil`s (if we care)
                                               ;; and this comment when lein 2.7.2 is available.

                                               ;; ezbake does not use the uberjar profile so we need
                                               ;; to duplicate this dependency here
                                               [org.bouncycastle/bcpkix-jdk15on nil]

                                               ;; we need to explicitly pull in our parent project's
                                               ;; clojure version here, because without it, lein
                                               ;; brings in its own version, and older versions of
                                               ;; lein depend on clojure 1.6.
                                               [org.clojure/clojure nil]

                                               ;; This circular dependency is required because of a bug in
                                               ;; ezbake (EZ-35); without it, bootstrap.cfg will not be included
                                               ;; in the final package.
                                               [puppetlabs/puppetdb ~pdb-version]]
                      :name "puppetdb"
                      :plugins [[puppetlabs/lein-ezbake "2.2.2"]]}
             :testutils {:source-paths ^:replace ["test"]
                         :resource-paths ^:replace []
                         ;; Something else may need adjustment, but
                         ;; without this, "lein uberjar" tries to
                         ;; compile test files, and crashes because
                         ;; "src" namespaces aren't available.
                         :aot ^:replace []}
             :install-gems {:source-paths ^:replace ["src-gems"]
                            :target-path "target-gems"
                            :dependencies ~puppetserver-test-deps}
             :ci {:plugins [[lein-pprint "1.1.1"]]}
             ; We only want to include bouncycastle in the FOSS uberjar.
             ; PE should be handled by selecting the proper bouncycastle jar
             ; at runtime (standard/fips)
             :uberjar {:dependencies [[org.bouncycastle/bcpkix-jdk15on]]
                       :aot ~pdb-aot-namespaces}}

  :jar-exclusions [#"leiningen/"]

  :resource-paths ["resources" "puppet/lib" "resources/puppetlabs/puppetdb" "resources/ext/docs"]

  :main puppetlabs.puppetdb.core

  :test-selectors {:default (complement :integration)
                   :unit (complement :integration)
                   :integration :integration}

  ;; This is used to merge the locales.clj of all the dependencies into a single
  ;; file inside the uberjar
  :uberjar-merge-with {"locales.clj"  [(comp read-string slurp)
                                       (fn [new prev]
                                         (if (map? prev) [new prev] (conj prev new)))
                                       #(spit %1 (pr-str %2))]}

  :eastwood {:config-files ["eastwood.clj"]
             ;; local-shadows-var is too distruptive, particularly
             ;; with respect to defservice dependency methods, and
             ;; since there's no facility for more targeted overrides
             ;; yet, disable it for now.
             :exclude-linters [:local-shadows-var]}

  :aliases {"gem" ["with-profile" "install-gems,dev"
                   "trampoline" "run" "-m" "puppetlabs.puppetserver.cli.gem"
                   "--config" "./test-resources/puppetserver/puppetserver.conf"]
            "install-gems" ["with-profile" "install-gems,dev"
                            "trampoline" "run" "-m" "puppetlabs.puppetdb.integration.install-gems"
                            ~puppetserver-test-dep-gem-list
                            "--config" "./test-resources/puppetserver/puppetserver.conf"]
            "clean" ~(pdb-run-clean pdb-clean-paths)
            "distclean" ~(pdb-run-clean pdb-distclean-paths)})<|MERGE_RESOLUTION|>--- conflicted
+++ resolved
@@ -1,10 +1,5 @@
-<<<<<<< HEAD
 (def pdb-version "7.2.1-SNAPSHOT")
-(def clj-parent-version "4.6.17")
-=======
-(def pdb-version "6.15.1-SNAPSHOT")
 (def clj-parent-version "4.6.18")
->>>>>>> 5ce60f81
 
 (defn true-in-env? [x]
   (#{"true" "yes" "1"} (System/getenv x)))
@@ -245,20 +240,12 @@
                        :build-type "foss"
                        :main-namespace "puppetlabs.puppetdb.cli.services"
                        :start-timeout 14400
-<<<<<<< HEAD
                        :repo-target "puppet7"
                        :nonfinal-repo-target "puppet7-nightly"
-                       :logrotate-enabled false}
-                :config-dir "ext/config/foss"
-                }
-=======
-                       :repo-target "puppet6"
-                       :nonfinal-repo-target "puppet6-nightly"
                        :logrotate-enabled false
                        :java-args ~(str "-Xmx192m "
                                         "-Djdk.tls.ephemeralDHKeySize=2048")}
                 :config-dir "ext/config/foss"}
->>>>>>> 5ce60f81
 
   :deploy-repositories [["releases" ~(deploy-info "https://artifactory.delivery.puppetlabs.net/artifactory/list/clojure-releases__local/")]
                         ["snapshots" ~(deploy-info "https://artifactory.delivery.puppetlabs.net/artifactory/list/clojure-snapshots__local/")]]
