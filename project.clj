(def pdb-version "3.0.0-SNAPSHOT")

(defn deploy-info
  "Generate deployment information from the URL supplied and the username and
   password for Nexus supplied as environment variables."
  [url]
  {:url url
   :username :env/nexus_jenkins_username
   :password :env/nexus_jenkins_password
   :sign-releases false})

(def tk-version "1.1.1")
(def tk-jetty9-version "1.3.1")
(def ks-version "1.1.0")

(defproject puppetlabs/puppetdb pdb-version
  :description "Puppet-integrated catalog and fact storage"

  :license {:name "Apache License, Version 2.0"
            :url "http://www.apache.org/licenses/LICENSE-2.0.html"}

  :url "https://docs.puppetlabs.com/puppetdb/"

  ;; Abort when version ranges or version conflicts are detected in
  ;; dependencies. Also supports :warn to simply emit warnings.
  ;; requires lein 2.2.0+.
  :pedantic? :abort

  :dependencies [[org.clojure/clojure "1.6.0"]
                 [cheshire "5.4.0"]
                 [org.clojure/core.match "0.2.0-rc5"]
                 [org.clojure/math.combinatorics "0.0.4"]
                 [org.clojure/math.numeric-tower "0.0.4"]
                 [org.clojure/tools.logging "0.2.6"]
                 [org.clojure/tools.nrepl "0.2.3"]
                 [puppetlabs/tools.namespace "0.2.4.1"]
                 [vimclojure/server "2.3.6" :exclusions [org.clojure/clojure]]
                 [clj-stacktrace "0.2.6"]
                 [metrics-clojure "0.7.0" :exclusions [org.clojure/clojure org.slf4j/slf4j-api]]
                 [clj-time "0.5.1"]
                 [org.clojure/java.jmx "0.3.1"]
                 ;; Filesystem utilities
                 [fs "1.1.2"]
                 ;; Version information
                 [trptcolin/versioneer "0.1.0"]
                 ;; Job scheduling
                 [overtone/at-at "1.2.0"]
                 ;; Nicer exception handling with try+/throw+
                 [slingshot "0.10.3"]

                 ;; Database connectivity
                 [com.jolbox/bonecp "0.7.1.RELEASE" :exclusions [org.slf4j/slf4j-api]]
                 [org.clojure/java.jdbc "0.1.1"]
                 [org.hsqldb/hsqldb "2.2.8"]
                 [org.postgresql/postgresql "9.2-1003-jdbc4"]
                 [clojureql "1.0.3"]

                 ;; MQ connectivity
                 [org.apache.activemq/activemq-broker "5.11.1"]
                 [org.apache.activemq/activemq-kahadb-store "5.11.1"]
                 [org.apache.activemq/activemq-pool "5.11.1"]

                 ;; bridge to allow some spring/activemq stuff to log over slf4j
                 [org.slf4j/jcl-over-slf4j "1.7.10"]
                 ;; WebAPI support libraries.
                 [net.cgrand/moustache "1.1.0" :exclusions [ring/ring-core org.clojure/clojure]]
                 [compojure "1.1.6"]
                 [clj-http "1.0.1"]
                 [ring/ring-core "1.2.1" :exclusions [javax.servlet/servlet-api]]
                 [org.apache.commons/commons-compress "1.8"]
                 [puppetlabs/kitchensink ~ks-version]
                 [puppetlabs/trapperkeeper ~tk-version]
                 [puppetlabs/trapperkeeper-webserver-jetty9 ~tk-jetty9-version]
<<<<<<< HEAD
                 [prismatic/schema "0.2.6"]
=======
                 [prismatic/schema "0.4.0"]
>>>>>>> 1c37e0cf
                 [org.clojure/tools.macro "0.1.5"]
                 [com.novemberain/pantomime "2.1.0"]
                 [fast-zip-visit "1.0.2"]
                 [robert/hooke "1.3.0"]
                 [honeysql "0.5.2"]
                 [org.clojure/data.xml "0.0.8"]]

  :jvm-opts ["-XX:MaxPermSize=128M"]

  ;;The below test-selectors is basically using the PUPPETDB_DBTYPE
  ;;environment variable to be the test selector.  The selector below
  ;;will always run a test, unless it has a meta value for that
  ;;dbtype, and that value is falsey, such as
  ;;(deftest ^{:postgres false} my-test-name...)

  :test-selectors {:default (fn [test-var-meta]
                              (let [dbtype (keyword (or (System/getenv "PUPPETDB_DBTYPE")
                                                        "hsqldb"))]
                                (get test-var-meta dbtype true)))}

  :repositories [["releases" "http://nexus.delivery.puppetlabs.net/content/repositories/releases/"]
                 ["snapshots" "http://nexus.delivery.puppetlabs.net/content/repositories/snapshots/"]]

  :plugins [[lein-release "1.0.5"]]
  :lein-release {:scm        :git
                 :deploy-via :lein-deploy}

  :uberjar-name "puppetdb-release.jar"
  :lein-ezbake {:vars {:user "puppetdb"
                       :group "puppetdb"
                       :build-type "foss"
                       :main-namespace "puppetlabs.puppetdb.main"
                       :create-varlib true}
                :config-dir "ext/config"
                }

  :deploy-repositories [["releases" ~(deploy-info "http://nexus.delivery.puppetlabs.net/content/repositories/releases/")]
                        ["snapshots" ~(deploy-info "http://nexus.delivery.puppetlabs.net/content/repositories/snapshots/")]]

  ;; By declaring a classifier here and a corresponding profile below we'll get an additional jar
  ;; during `lein jar` that has all the code in the test/ directory. Downstream projects can then
  ;; depend on this test jar using a :classifier in their :dependencies to reuse the test utility
  ;; code that we have.
  :classifiers  [["test" :testutils]]

  :profiles {:dev {:resource-paths ["test-resources"],
                   :dependencies [[ring-mock "0.1.5"]
                                  [puppetlabs/trapperkeeper ~tk-version :classifier "test"]
                                  [puppetlabs/kitchensink ~ks-version :classifier "test"]
                                  [puppetlabs/trapperkeeper-webserver-jetty9 ~tk-jetty9-version :classifier "test"]
                                  [org.flatland/ordered "1.5.2"]
                                  [org.clojure/test.check "0.5.9"]]}
             :ezbake {:dependencies ^:replace [[puppetlabs/puppetdb ~pdb-version]
                                               [org.clojure/tools.nrepl "0.2.3"]]
                      :name "puppetdb"
                      :plugins [[puppetlabs/lein-ezbake "0.2.2"
                                 :exclusions [org.clojure/clojure]]]}
             :testutils {:source-paths ^:replace ["test"]}
             :ci {:plugins [[lein-pprint "1.1.1"]]}}

  :jar-exclusions [#"leiningen/"]

  :resource-paths ["resources" "puppet/lib" "resources/puppetlabs/puppetdb" "resources/ext/docs"]

  :main ^:skip-aot puppetlabs.puppetdb.core)<|MERGE_RESOLUTION|>--- conflicted
+++ resolved
@@ -71,11 +71,7 @@
                  [puppetlabs/kitchensink ~ks-version]
                  [puppetlabs/trapperkeeper ~tk-version]
                  [puppetlabs/trapperkeeper-webserver-jetty9 ~tk-jetty9-version]
-<<<<<<< HEAD
-                 [prismatic/schema "0.2.6"]
-=======
                  [prismatic/schema "0.4.0"]
->>>>>>> 1c37e0cf
                  [org.clojure/tools.macro "0.1.5"]
                  [com.novemberain/pantomime "2.1.0"]
                  [fast-zip-visit "1.0.2"]
