<<<<<<< HEAD
(def pdb-version "7.2.1-SNAPSHOT")
(def clj-parent-version "4.6.18")
=======
(def pdb-version "6.15.1-SNAPSHOT")
(def clj-parent-version "4.6.19")
>>>>>>> c7ac3ca2

(defn true-in-env? [x]
  (#{"true" "yes" "1"} (System/getenv x)))

(defn pdb-run-sh [& args]
  (apply vector
         ["run" "-m" "puppetlabs.puppetdb.dev.lein/run-sh" (pr-str args)]))

(defn pdb-run-clean [paths]
  (apply pdb-run-sh {:argc #{0} :echo true} "rm" "-rf" paths))

(defn deploy-info
  "Generate deployment information from the URL supplied and the username and
   password for Nexus supplied as environment variables."
  [url]
  {:url url
   :username :env/nexus_jenkins_username
   :password :env/nexus_jenkins_password
   :sign-releases false})

(def pdb-jvm-ver
  ;; https://docs.oracle.com/javase/10/docs/api/java/lang/Runtime.Version.html
  ;; ...and do something similar for older versions.
  (let [prop (System/getProperty "java.version")]
    ;; Remove java.version use when JDK < 9 is no longer supported.
    (if (clojure.string/starts-with? prop "1.")
      ;; Versions prior to 10 were numbered 1.X, e.g. 1.8
      (let [[_ feature interim] (clojure.string/split prop #"[._]")]
        {:feature (Long/valueOf feature) :interim (Long/valueOf interim)})
      ;; Eval so we don't break compilation on older JDKs
      (let [ver (eval '(java.lang.Runtime/version))]
        {:feature (.feature ver) :interim (.interim ver)}))))

(def i18n-version "0.8.0")

(def pdb-repositories
  (if (true-in-env? "PUPPET_SUPPRESS_INTERNAL_LEIN_REPOS")
    []
    [["releases" "https://artifactory.delivery.puppetlabs.net/artifactory/list/clojure-releases__local/"]
     ["snapshots" "https://artifactory.delivery.puppetlabs.net/artifactory/list/clojure-snapshots__local/"]]))

;; See the integration tests section in documentation/CONTRIBUTING.md.
(def puppetserver-test-dep-ver
  (some-> (try
            (slurp (str "ext/test-conf/puppetserver-dep"))
            (catch java.io.FileNotFoundException ex
              (binding [*out* *err*]
                (println "puppetserver test dependency unconfigured (ignoring)"))
              nil))
          clojure.string/trim))

(def puppetserver-test-dep-gem-list
  (when puppetserver-test-dep-ver
    (let [[major minor] (->> (re-matches #"^([0-9]+)\.([0-9]+)\..*" puppetserver-test-dep-ver)
                             next
                             (take 2)
                             (map #(Integer/parseInt %)))]
      (if (neg? (compare [major minor] [5 3]))
        "gem-list.txt"
        "jruby-gem-list.txt"))))

(def puppetserver-test-deps
  (when puppetserver-test-dep-ver
    `[[puppetlabs/puppetserver ~puppetserver-test-dep-ver]
      [puppetlabs/puppetserver ~puppetserver-test-dep-ver :classifier "test"]]))

(def pdb-dev-deps
  (concat
   '[[ring/ring-mock]
     [puppetlabs/trapperkeeper :classifier "test"]
     [puppetlabs/kitchensink :classifier "test"]
     [puppetlabs/trapperkeeper-webserver-jetty9 :classifier "test"]
     [org.flatland/ordered "1.5.9"]
     [org.clojure/test.check "0.9.0"]
     [com.gfredericks/test.chuck "0.2.7"
      :exclusions [com.andrewmcveigh/cljs-time]]
     [environ "1.0.2"]
     [riddley "0.1.12"]
     [io.forward/yaml "1.0.5"]

     ;; Only needed for :integration tests
     [puppetlabs/trapperkeeper-filesystem-watcher nil]]
   puppetserver-test-deps))

;; Don't use lein :clean-targets so that we don't have to repeat
;; ourselves, given that we need to remove some protected files, and
;; in addition, metadata like {:protect false} doesn't appear to
;; survive profile merges.

(def pdb-clean-paths
  ["puppet/client_data"
   "puppet/client_yaml"
   "puppet/clientbucket"
   "puppet/facts.d"
   "puppet/locales"
   "puppet/preview"
   "puppet/state"
   "resources/locales.clj"
   "resources/puppetlabs/puppetdb/Messages_eo$1.class"
   "resources/puppetlabs/puppetdb/Messages_eo.class"
   "target"
   "target-gems"
   "test-resources/puppetserver/ssl/certificate_requests"
   "test-resources/puppetserver/ssl/private"])

(def pdb-distclean-paths
  (into pdb-clean-paths
        [".bundle"
         ".lein-failures"
         "Gemfile.lock"
         "ext/test-conf/pgbin-requested"
         "ext/test-conf/pgport-requested"
         "ext/test-conf/puppet-ref-requested"
         "ext/test-conf/puppetserver-dep"
         "ext/test-conf/puppetserver-ref-requested"
         "puppetserver"
         "vendor"]))

(def pdb-aot-namespaces
  (apply vector
         #"puppetlabs\.puppetdb\..*"
         (->> "resources/puppetlabs/puppetdb/bootstrap.cfg"
              clojure.java.io/reader
              line-seq
              (map clojure.string/trim)
              (remove #(re-matches #"#.*" %))  ;; # comments
              (remove #(re-matches #"puppetlabs\.puppetdb\.." %))
              (map #(clojure.string/replace % #"(.*)/[^/]+$" "$1"))
              (map symbol))))

;; Avoid startup reflection warnings due to
;; https://clojure.atlassian.net/browse/CLJ-2066
;; https://openjdk.java.net/jeps/396
(def pdb-jvm-opts (when (> (:feature pdb-jvm-ver) 8)
                    ["--illegal-access=deny"]))

(defproject puppetlabs/puppetdb pdb-version
  :description "Puppet-integrated catalog and fact storage"

  :license {:name "Apache License, Version 2.0"
            :url "http://www.apache.org/licenses/LICENSE-2.0.html"}

  :url "https://docs.puppetlabs.com/puppetdb/"

  :min-lein-version "2.7.1"

  :parent-project {:coords [puppetlabs/clj-parent ~clj-parent-version]
                   :inherit [:managed-dependencies]}

  ;; Abort when version ranges or version conflicts are detected in
  ;; dependencies. Also supports :warn to simply emit warnings.
  ;; requires lein 2.2.0+.
  :pedantic? :abort

  :dependencies [[org.postgresql/postgresql]
                 [org.clojure/clojure]
                 [org.clojure/core.async]
                 [org.clojure/core.match "0.3.0-alpha4"]
                 [org.clojure/core.memoize]
                 [org.clojure/java.jdbc]
                 [org.clojure/tools.macro]
                 [org.clojure/math.combinatorics "0.1.1"]
                 [org.clojure/tools.logging]

                 ;; Puppet specific
                 [puppetlabs/comidi]
                 [puppetlabs/dujour-version-check]
                 [puppetlabs/i18n]
                 [puppetlabs/kitchensink]
                 [puppetlabs/stockpile "0.0.4"]
                 [puppetlabs/structured-logging]
                 [puppetlabs/tools.namespace "0.2.4.1"]
                 [puppetlabs/trapperkeeper]
                 [puppetlabs/trapperkeeper-webserver-jetty9]
                 [puppetlabs/trapperkeeper-metrics]
                 [puppetlabs/trapperkeeper-status]
                 [puppetlabs/trapperkeeper-authorization]

                 ;; Various
                 [cheshire]
                 [clj-stacktrace]
                 [clj-time]
                 [com.rpl/specter "0.5.7"]
                 [com.taoensso/nippy :exclusions [org.tukaani/xz]]
                 [digest "1.4.3"]
                 [fast-zip-visit "1.0.2"]
                 [instaparse]
                 [murphy "0.5.1"]
                 [clj-commons/fs]
                 [metrics-clojure]
                 [robert/hooke "1.3.0"]
                 [trptcolin/versioneer]
                 ;; We do not currently use this dependency directly, but
                 ;; we have documentation that shows how users can use it to
                 ;; send their logs to logstash, so we include it in the jar.
                 [net.logstash.logback/logstash-logback-encoder]
                 [com.fasterxml.jackson.core/jackson-databind]

                 ;; Filesystem utilities
                 [org.apache.commons/commons-lang3]

                 ;; Database connectivity
                 [com.zaxxer/HikariCP]
                 [honeysql]

                 ;; WebAPI support libraries.
                 [bidi]
                 [clj-http "2.0.1"]
                 [compojure]
                 [ring/ring-core]

                 ;; conflict resolution
                 [org.clojure/tools.nrepl "0.2.13"]

                 ;; fixing a illegal reflective access
                 [org.tcrawley/dynapath "1.0.0"]]

  :jvm-opts ~pdb-jvm-opts

  :repositories ~pdb-repositories

  :plugins [[lein-release "1.0.5" :exclusions [org.clojure/clojure]]
            [lein-cloverage "1.0.6"]
            [lein-parent "0.3.7"]
            [puppetlabs/i18n ~i18n-version]]

  :lein-release {:scm        :git
                 :deploy-via :lein-deploy}

  :uberjar-name "puppetdb.jar"

  ;; WARNING: these configuration options are
  ;; also set in PE's project.clj changes to things like
  ;; the main namespace and start timeout need to be updated
  ;; there as well
  :lein-ezbake {:vars {:user "puppetdb"
                       :group "puppetdb"
                       :build-type "foss"
                       :main-namespace "puppetlabs.puppetdb.cli.services"
                       :start-timeout 14400
                       :repo-target "puppet7"
                       :nonfinal-repo-target "puppet7-nightly"
                       :logrotate-enabled false
                       :java-args ~(str "-Xmx192m "
                                        "-Djdk.tls.ephemeralDHKeySize=2048")}
                :config-dir "ext/config/foss"}

  :deploy-repositories [["releases" ~(deploy-info "https://artifactory.delivery.puppetlabs.net/artifactory/list/clojure-releases__local/")]
                        ["snapshots" ~(deploy-info "https://artifactory.delivery.puppetlabs.net/artifactory/list/clojure-snapshots__local/")]]

  ;; Build a puppetdb-VER-test.jar containing test/ for projects like
  ;; pdbext to use by depending on ["puppetlabs.puppetdb" :classifier
  ;; "test"].  See the :testutils profile below.
  :classifiers  {:test :testutils}

  :profiles {:defaults {:resource-paths ["test-resources"]
                        :dependencies ~pdb-dev-deps
                        :injections [(do
                                       (require 'schema.core)
                                       (schema.core/set-fn-validation! true))]}
             :dev [:defaults {:dependencies [[org.bouncycastle/bcpkix-jdk15on]]
                              :plugins [[jonase/eastwood "0.3.14"
                                         :exclusions [org.clojure/clojure]]]}]
             :fips [:defaults
                    {:dependencies [[org.bouncycastle/bcpkix-fips]
                                    [org.bouncycastle/bc-fips]
                                    [org.bouncycastle/bctls-fips]]

                     ;; this only ensures that we run with the proper profiles
                     ;; during testing. This JVM opt will be set in the puppet module
                     ;; that sets up the JVM classpaths during installation.
                     :jvm-opts ~(let [{:keys [feature interim]} pdb-jvm-ver]
                                  (conj pdb-jvm-opts
                                        (case feature
                                          8 "-Djava.security.properties==dev-resources/jdk8-fips-security"
                                          11 "-Djava.security.properties==dev-resources/jdk11-fips-security"
                                          (throw (ex-info "Unsupported major Java version. Expects 8 or 11."
                                                          {:major feature :minor interim})))))}]
             :ezbake {:dependencies ^:replace [;; NOTE: we need to explicitly pass in `nil` values
                                               ;; for the version numbers here in order to correctly
                                               ;; inherit the versions from our parent project.
                                               ;; This is because of a bug in lein 2.7.1 that
                                               ;; prevents the deps from being processed properly
                                               ;; with `:managed-dependencies` when you specify
                                               ;; dependencies in a profile.  See:
                                               ;; https://github.com/technomancy/leiningen/issues/2216
                                               ;; Hopefully we can remove those `nil`s (if we care)
                                               ;; and this comment when lein 2.7.2 is available.

                                               ;; ezbake does not use the uberjar profile so we need
                                               ;; to duplicate this dependency here
                                               [org.bouncycastle/bcpkix-jdk15on nil]

                                               ;; we need to explicitly pull in our parent project's
                                               ;; clojure version here, because without it, lein
                                               ;; brings in its own version, and older versions of
                                               ;; lein depend on clojure 1.6.
                                               [org.clojure/clojure nil]

                                               ;; This circular dependency is required because of a bug in
                                               ;; ezbake (EZ-35); without it, bootstrap.cfg will not be included
                                               ;; in the final package.
                                               [puppetlabs/puppetdb ~pdb-version]]
                      :name "puppetdb"
                      :plugins [[puppetlabs/lein-ezbake "2.2.3"]]}
             :testutils {:source-paths ^:replace ["test"]
                         :resource-paths ^:replace []
                         ;; Something else may need adjustment, but
                         ;; without this, "lein uberjar" tries to
                         ;; compile test files, and crashes because
                         ;; "src" namespaces aren't available.
                         :aot ^:replace []}
             :install-gems {:source-paths ^:replace ["src-gems"]
                            :target-path "target-gems"
                            :dependencies ~puppetserver-test-deps}
             :ci {:plugins [[lein-pprint "1.1.1"]]}
             ; We only want to include bouncycastle in the FOSS uberjar.
             ; PE should be handled by selecting the proper bouncycastle jar
             ; at runtime (standard/fips)
             :uberjar {:dependencies [[org.bouncycastle/bcpkix-jdk15on]]
                       :aot ~pdb-aot-namespaces}}

  :jar-exclusions [#"leiningen/"]

  :resource-paths ["resources" "puppet/lib" "resources/puppetlabs/puppetdb" "resources/ext/docs"]

  :main puppetlabs.puppetdb.core

  :test-selectors {:default (complement :integration)
                   :unit (complement :integration)
                   :integration :integration}

  ;; This is used to merge the locales.clj of all the dependencies into a single
  ;; file inside the uberjar
  :uberjar-merge-with {"locales.clj"  [(comp read-string slurp)
                                       (fn [new prev]
                                         (if (map? prev) [new prev] (conj prev new)))
                                       #(spit %1 (pr-str %2))]}

  :eastwood {:config-files ["eastwood.clj"]
             ;; local-shadows-var is too distruptive, particularly
             ;; with respect to defservice dependency methods, and
             ;; since there's no facility for more targeted overrides
             ;; yet, disable it for now.
             :exclude-linters [:local-shadows-var]}

  :aliases {"gem" ["with-profile" "install-gems,dev"
                   "trampoline" "run" "-m" "puppetlabs.puppetserver.cli.gem"
                   "--config" "./test-resources/puppetserver/puppetserver.conf"]
            "install-gems" ["with-profile" "install-gems,dev"
                            "trampoline" "run" "-m" "puppetlabs.puppetdb.integration.install-gems"
                            ~puppetserver-test-dep-gem-list
                            "--config" "./test-resources/puppetserver/puppetserver.conf"]
            "clean" ~(pdb-run-clean pdb-clean-paths)
            "distclean" ~(pdb-run-clean pdb-distclean-paths)})<|MERGE_RESOLUTION|>--- conflicted
+++ resolved
@@ -1,10 +1,5 @@
-<<<<<<< HEAD
 (def pdb-version "7.2.1-SNAPSHOT")
-(def clj-parent-version "4.6.18")
-=======
-(def pdb-version "6.15.1-SNAPSHOT")
 (def clj-parent-version "4.6.19")
->>>>>>> c7ac3ca2
 
 (defn true-in-env? [x]
   (#{"true" "yes" "1"} (System/getenv x)))
