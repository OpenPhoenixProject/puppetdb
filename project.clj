<<<<<<< HEAD
(def pdb-version "7.7.2-SNAPSHOT")
=======
(def pdb-version "6.19.2-SNAPSHOT")
>>>>>>> e25e25ef

(def clj-parent-version "4.8.3")

(defn true-in-env? [x]
  (#{"true" "yes" "1"} (System/getenv x)))

(defn pdb-run-sh [& args]
  (apply vector
         ["run" "-m" "puppetlabs.puppetdb.dev.lein/run-sh" (pr-str args)]))

(defn pdb-run-clean [paths]
  (apply pdb-run-sh {:argc #{0} :echo true} "rm" "-rf" paths))

(defn deploy-info
  "Generate deployment information from the URL supplied and the username and
   password for Nexus supplied as environment variables."
  [url]
  {:url url
   :username :env/nexus_jenkins_username
   :password :env/nexus_jenkins_password
   :sign-releases false})

(def pdb-jvm-ver
  ;; https://docs.oracle.com/javase/10/docs/api/java/lang/Runtime.Version.html
  ;; ...and do something similar for older versions.
  (let [prop (System/getProperty "java.version")]
    ;; Remove java.version use when JDK < 9 is no longer supported.
    (if (clojure.string/starts-with? prop "1.")
      ;; Versions prior to 10 were numbered 1.X, e.g. 1.8
      (let [[_ feature interim] (clojure.string/split prop #"[._]")]
        {:feature (Long/valueOf feature) :interim (Long/valueOf interim)})
      ;; Eval so we don't break compilation on older JDKs
      (let [ver (eval '(java.lang.Runtime/version))]
        {:feature (.feature ver) :interim (.interim ver)}))))

(def i18n-version "0.9.2")

(def pdb-repositories
  (if (true-in-env? "PUPPET_SUPPRESS_INTERNAL_LEIN_REPOS")
    []
    [["releases" "https://artifactory.delivery.puppetlabs.net/artifactory/list/clojure-releases__local/"]
     ["snapshots" "https://artifactory.delivery.puppetlabs.net/artifactory/list/clojure-snapshots__local/"]]))

;; See the integration tests section in documentation/CONTRIBUTING.md.
(def puppetserver-test-dep-ver
  (some-> (try
            (slurp (str "ext/test-conf/puppetserver-dep"))
            (catch java.io.FileNotFoundException ex
              (binding [*out* *err*]
                (println "puppetserver test dependency unconfigured (ignoring)"))
              nil))
          clojure.string/trim))

(def puppetserver-test-dep-gem-list
  (when puppetserver-test-dep-ver
    (let [[major minor] (->> (re-matches #"^([0-9]+)\.([0-9]+)\..*" puppetserver-test-dep-ver)
                             next
                             (take 2)
                             (map #(Integer/parseInt %)))]
      (if (neg? (compare [major minor] [5 3]))
        "gem-list.txt"
        "jruby-gem-list.txt"))))

(def puppetserver-test-deps
  (when puppetserver-test-dep-ver
    `[[puppetlabs/puppetserver ~puppetserver-test-dep-ver]
      [puppetlabs/puppetserver ~puppetserver-test-dep-ver :classifier "test"]]))

(def pdb-dev-deps
  (concat
   '[[ring/ring-mock]
     [puppetlabs/trapperkeeper :classifier "test"]
     [puppetlabs/kitchensink :classifier "test"]
     [puppetlabs/trapperkeeper-webserver-jetty9 :classifier "test"]
     [org.flatland/ordered "1.5.9"]
     [org.clojure/test.check "0.9.0"]
     [com.gfredericks/test.chuck "0.2.7"
      :exclusions [com.andrewmcveigh/cljs-time]]
     [environ "1.0.2"]
     [riddley "0.1.12"]
     [io.forward/yaml "1.0.5"]

     ;; Only needed for :integration tests
     [puppetlabs/trapperkeeper-filesystem-watcher nil]]
   puppetserver-test-deps))

;; Don't use lein :clean-targets so that we don't have to repeat
;; ourselves, given that we need to remove some protected files, and
;; in addition, metadata like {:protect false} doesn't appear to
;; survive profile merges.

(def pdb-clean-paths
  ["puppet/client_data"
   "puppet/client_yaml"
   "puppet/clientbucket"
   "puppet/facts.d"
   "puppet/locales"
   "puppet/preview"
   "puppet/state"
   "resources/locales.clj"
   "resources/puppetlabs/puppetdb/Messages_eo$1.class"
   "resources/puppetlabs/puppetdb/Messages_eo.class"
   "target"
   "target-gems"
   "test-resources/puppetserver/ssl/certificate_requests"
   "test-resources/puppetserver/ssl/private"])

(def pdb-distclean-paths
  (into pdb-clean-paths
        [".bundle"
         ".lein-failures"
         "Gemfile.lock"
         "ext/test-conf/pgbin-requested"
         "ext/test-conf/pgport-requested"
         "ext/test-conf/puppet-ref-requested"
         "ext/test-conf/puppetserver-dep"
         "ext/test-conf/puppetserver-ref-requested"
         "puppetserver"
         "vendor"]))

(def pdb-aot-namespaces
  (apply vector
         #"puppetlabs\.puppetdb\..*"
         (->> "resources/puppetlabs/puppetdb/bootstrap.cfg"
              clojure.java.io/reader
              line-seq
              (map clojure.string/trim)
              (remove #(re-matches #"#.*" %))  ;; # comments
              (remove #(re-matches #"puppetlabs\.puppetdb\.." %))
              (map #(clojure.string/replace % #"(.*)/[^/]+$" "$1"))
              (map symbol))))

;; Avoid startup reflection warnings due to
;; https://clojure.atlassian.net/browse/CLJ-2066
;; https://openjdk.java.net/jeps/396
(def pdb-jvm-opts (when (> (:feature pdb-jvm-ver) 8)
                    ["--illegal-access=deny"]))

(defproject puppetlabs/puppetdb pdb-version
  :description "Puppet-integrated catalog and fact storage"

  :license {:name "Apache License, Version 2.0"
            :url "http://www.apache.org/licenses/LICENSE-2.0.html"}

  :url "https://docs.puppetlabs.com/puppetdb/"

  :min-lein-version "2.7.1"

  :parent-project {:coords [puppetlabs/clj-parent ~clj-parent-version]
                   :inherit [:managed-dependencies]}

  ;; Abort when version ranges or version conflicts are detected in
  ;; dependencies. Also supports :warn to simply emit warnings.
  ;; requires lein 2.2.0+.
  :pedantic? :abort

  :dependencies [[org.postgresql/postgresql]
                 [org.clojure/clojure]
                 [org.clojure/core.async]
                 [org.clojure/core.match "0.3.0-alpha4"]
                 [org.clojure/core.memoize]
                 [org.clojure/java.jdbc]
                 [org.clojure/tools.macro]
                 [org.clojure/math.combinatorics "0.1.1"]
                 [org.clojure/tools.logging]

                 ;; Puppet specific
                 [puppetlabs/comidi]
                 [puppetlabs/dujour-version-check]
                 [puppetlabs/i18n]
                 [puppetlabs/kitchensink]
                 [puppetlabs/stockpile "0.0.4"]
                 [puppetlabs/structured-logging]
                 [puppetlabs/tools.namespace "0.2.4.1"]
                 [puppetlabs/trapperkeeper]
                 [puppetlabs/trapperkeeper-webserver-jetty9]
                 [puppetlabs/trapperkeeper-metrics]
                 [puppetlabs/trapperkeeper-status]
                 [puppetlabs/trapperkeeper-authorization]

                 ;; Various
                 [cheshire]
                 [clj-stacktrace]
                 [clj-time]
                 [com.rpl/specter "0.5.7"]
                 [com.taoensso/nippy :exclusions [org.tukaani/xz]]
                 [digest "1.4.3"]
                 [fast-zip-visit "1.0.2"]
                 [instaparse]
                 [murphy "0.5.2"]
                 [clj-commons/fs]
                 [metrics-clojure]
                 [robert/hooke "1.3.0"]
                 [trptcolin/versioneer]
                 ;; We do not currently use this dependency directly, but
                 ;; we have documentation that shows how users can use it to
                 ;; send their logs to logstash, so we include it in the jar.
                 [net.logstash.logback/logstash-logback-encoder]
                 [com.fasterxml.jackson.core/jackson-databind]

                 ;; Filesystem utilities
                 [org.apache.commons/commons-lang3]

                 ;; Database connectivity
                 [com.zaxxer/HikariCP]
                 [honeysql]

                 ;; WebAPI support libraries.
                 [bidi]
                 [clj-http "2.0.1"]
                 [commons-io]
                 [compojure]
                 [ring/ring-core]

                 ;; conflict resolution
                 [org.clojure/tools.nrepl "0.2.13"]

                 ;; fixing a illegal reflective access
                 [org.tcrawley/dynapath "1.0.0"]]

  :jvm-opts ~pdb-jvm-opts

  :repositories ~pdb-repositories

  :plugins [[lein-release "1.0.5" :exclusions [org.clojure/clojure]]
            [lein-cloverage "1.0.6"]
            [lein-parent "0.3.7"]
            [puppetlabs/i18n ~i18n-version]]

  :lein-release {:scm        :git
                 :deploy-via :lein-deploy}

  :uberjar-name "puppetdb.jar"

  ;; WARNING: these configuration options are
  ;; also set in PE's project.clj changes to things like
  ;; the main namespace and start timeout need to be updated
  ;; there as well
  :lein-ezbake {:vars {:user "puppetdb"
                       :group "puppetdb"
                       :build-type "foss"
                       :main-namespace "puppetlabs.puppetdb.cli.services"
                       :start-timeout 14400
                       :repo-target "puppet7"
                       :nonfinal-repo-target "puppet7-nightly"
                       :logrotate-enabled false
                       :java-args ~(str "-Xmx192m "
                                        "-Djdk.tls.ephemeralDHKeySize=2048")}
                :config-dir "ext/config/foss"}

  :deploy-repositories [["releases" ~(deploy-info "https://artifactory.delivery.puppetlabs.net/artifactory/list/clojure-releases__local/")]
                        ["snapshots" ~(deploy-info "https://artifactory.delivery.puppetlabs.net/artifactory/list/clojure-snapshots__local/")]]

  ;; Build a puppetdb-VER-test.jar containing test/ for projects like
  ;; pdbext to use by depending on ["puppetlabs.puppetdb" :classifier
  ;; "test"].  See the :testutils profile below.
  :classifiers  {:test :testutils}

  :profiles {:defaults {:resource-paths ["test-resources"]
                        :dependencies ~pdb-dev-deps
                        :injections [(do
                                       (require 'schema.core)
                                       (schema.core/set-fn-validation! true))]}
             :dev [:defaults {:dependencies [[org.bouncycastle/bcpkix-jdk15on]]
                              :plugins [[jonase/eastwood "0.3.14"
                                         :exclusions [org.clojure/clojure]]
                                        [lein-nvd "1.4.1"
                                         :exclusions [org.apache.commons/commons-lang3
                                                      org.slf4j/jcl-over-slf4j
                                                      org.clojure/clojure
                                                      org.slf4j/slf4j-api]]]}]

             :fips [:defaults
                    {:dependencies [[org.bouncycastle/bcpkix-fips]
                                    [org.bouncycastle/bc-fips]
                                    [org.bouncycastle/bctls-fips]]

                     ;; this only ensures that we run with the proper profiles
                     ;; during testing. This JVM opt will be set in the puppet module
                     ;; that sets up the JVM classpaths during installation.
                     :jvm-opts ~(let [{:keys [feature interim]} pdb-jvm-ver]
                                  (conj pdb-jvm-opts
                                        (case feature
                                          8 "-Djava.security.properties==dev-resources/jdk8-fips-security"
                                          11 "-Djava.security.properties==dev-resources/jdk11-fips-security"
                                          (throw (ex-info "Unsupported major Java version. Expects 8 or 11."
                                                          {:major feature :minor interim})))))}]
             :ezbake {:dependencies ^:replace [;; NOTE: we need to explicitly pass in `nil` values
                                               ;; for the version numbers here in order to correctly
                                               ;; inherit the versions from our parent project.
                                               ;; This is because of a bug in lein 2.7.1 that
                                               ;; prevents the deps from being processed properly
                                               ;; with `:managed-dependencies` when you specify
                                               ;; dependencies in a profile.  See:
                                               ;; https://github.com/technomancy/leiningen/issues/2216
                                               ;; Hopefully we can remove those `nil`s (if we care)
                                               ;; and this comment when lein 2.7.2 is available.

                                               ;; ezbake does not use the uberjar profile so we need
                                               ;; to duplicate this dependency here
                                               [org.bouncycastle/bcpkix-jdk15on nil]

                                               ;; we need to explicitly pull in our parent project's
                                               ;; clojure version here, because without it, lein
                                               ;; brings in its own version, and older versions of
                                               ;; lein depend on clojure 1.6.
                                               [org.clojure/clojure nil]

                                               ;; This circular dependency is required because of a bug in
                                               ;; ezbake (EZ-35); without it, bootstrap.cfg will not be included
                                               ;; in the final package.
                                               [puppetlabs/puppetdb ~pdb-version]]
                      :name "puppetdb"
                      :plugins [[puppetlabs/lein-ezbake "2.2.3"]]}
             :testutils {:source-paths ^:replace ["test"]
                         :resource-paths ^:replace []
                         ;; Something else may need adjustment, but
                         ;; without this, "lein uberjar" tries to
                         ;; compile test files, and crashes because
                         ;; "src" namespaces aren't available.
                         :aot ^:replace []}
             :install-gems {:source-paths ^:replace ["src-gems"]
                            :target-path "target-gems"
                            :dependencies ~puppetserver-test-deps}
             :ci {:plugins [[lein-pprint "1.1.1"]]}
             ; We only want to include bouncycastle in the FOSS uberjar.
             ; PE should be handled by selecting the proper bouncycastle jar
             ; at runtime (standard/fips)
             :uberjar {:dependencies [[org.bouncycastle/bcpkix-jdk15on]]
                       :aot ~pdb-aot-namespaces}}

  :jar-exclusions [#"leiningen/"]

  :resource-paths ["resources" "puppet/lib" "resources/puppetlabs/puppetdb" "resources/ext/docs"]

  :main puppetlabs.puppetdb.core

  :test-selectors {:default (fn [m] (not (or (:integration m) (:skipped m))))
                   :unit (fn [m] (not (or (:integration m) (:skipped m))))
                   :integration :integration
                   :skipped :skipped}

  ;; This is used to merge the locales.clj of all the dependencies into a single
  ;; file inside the uberjar
  :uberjar-merge-with {"locales.clj"  [(comp read-string slurp)
                                       (fn [new prev]
                                         (if (map? prev) [new prev] (conj prev new)))
                                       #(spit %1 (pr-str %2))]}

  :nvd {:suppression-file "dev-resources/suppression.xml"}

  :eastwood {:config-files ["eastwood.clj"]
             ;; local-shadows-var is too distruptive, particularly
             ;; with respect to defservice dependency methods, and
             ;; since there's no facility for more targeted overrides
             ;; yet, disable it for now.
             :exclude-linters [:local-shadows-var]}

  :aliases {"gem" ["with-profile" "install-gems,dev"
                   "trampoline" "run" "-m" "puppetlabs.puppetserver.cli.gem"
                   "--config" "./test-resources/puppetserver/puppetserver.conf"]
            "install-gems" ["with-profile" "install-gems,dev"
                            "trampoline" "run" "-m" "puppetlabs.puppetdb.integration.install-gems"
                            ~puppetserver-test-dep-gem-list
                            "--config" "./test-resources/puppetserver/puppetserver.conf"]
            "clean" ~(pdb-run-clean pdb-clean-paths)
            "distclean" ~(pdb-run-clean pdb-distclean-paths)
            "time-shift-export" ^{:doc (clojure.string/join "" ["Shifts all timestamps from a PuppetDB archive with"
                                        " the period between the most recent one in the archive and the one "
                                        "you provide, or the current date."])}
                               ["trampoline" "run" "-m" "puppetlabs.puppetdb.cli.time-shift-export"]
            "pdb-dataset" ^{:doc (clojure.string/join "" ["Restores an empty database from a pg_dump resulted backup"
                                  " file and shifts all timestamps with the period between the most recent one in"
                                  " the databse and the one you provide, or the current date."])}
                          ["trampoline" "run" "-m" "puppetlabs.puppetdb.cli.pdb-dataset"]})<|MERGE_RESOLUTION|>--- conflicted
+++ resolved
@@ -1,8 +1,4 @@
-<<<<<<< HEAD
 (def pdb-version "7.7.2-SNAPSHOT")
-=======
-(def pdb-version "6.19.2-SNAPSHOT")
->>>>>>> e25e25ef
 
 (def clj-parent-version "4.8.3")
 
