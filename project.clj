(def pdb-version "6.9.2-SNAPSHOT")
(def clj-parent-version "4.4.1")

(defn true-in-env? [x]
  (#{"true" "yes" "1"} (System/getenv x)))

(defn pdb-run-sh [& args]
  (apply vector
         ["run" "-m" "puppetlabs.puppetdb.dev.lein/run-sh" (pr-str args)]))

(defn pdb-run-clean [paths]
  (apply pdb-run-sh {:argc #{0} :echo true} "rm" "-rf" paths))

(defn deploy-info
  "Generate deployment information from the URL supplied and the username and
   password for Nexus supplied as environment variables."
  [url]
  {:url url
   :username :env/nexus_jenkins_username
   :password :env/nexus_jenkins_password
   :sign-releases false})

(def i18n-version "0.9.0")

(def need-permgen?
  (= "1.7" (System/getProperty "java.specification.version")))

(def pdb-repositories
  (if (true-in-env? "PUPPET_SUPPRESS_INTERNAL_LEIN_REPOS")
    []
    [["releases" "https://artifactory.delivery.puppetlabs.net/artifactory/list/clojure-releases__local/"]
     ["snapshots" "https://artifactory.delivery.puppetlabs.net/artifactory/list/clojure-snapshots__local/"]]))

;; See the integration tests section in documentation/CONTRIBUTING.md.
(def puppetserver-test-dep-ver
  (some-> (try
            (slurp (str "ext/test-conf/puppetserver-dep"))
            (catch java.io.FileNotFoundException ex
              (binding [*out* *err*]
                (println "puppetserver test dependency unconfigured (ignoring)"))
              nil))
          clojure.string/trim))

(def puppetserver-test-dep-gem-list
  (when puppetserver-test-dep-ver
    (let [[major minor] (->> (re-matches #"^([0-9]+)\.([0-9]+)\..*" puppetserver-test-dep-ver)
                             next
                             (take 2)
                             (map #(Integer/parseInt %)))]
      (if (neg? (compare [major minor] [5 3]))
        "gem-list.txt"
        "jruby-gem-list.txt"))))

(def puppetserver-test-deps
  (when puppetserver-test-dep-ver
    `[[puppetlabs/puppetserver ~puppetserver-test-dep-ver]
      [puppetlabs/puppetserver ~puppetserver-test-dep-ver :classifier "test"]]))

(def pdb-dev-deps
  (concat
   '[[ring/ring-mock]
     [puppetlabs/trapperkeeper :classifier "test"]
     [puppetlabs/kitchensink :classifier "test"]
     [puppetlabs/trapperkeeper-webserver-jetty9 :classifier "test"]
     [org.flatland/ordered "1.5.7"]
     [org.clojure/test.check "0.9.0"]
     [com.gfredericks/test.chuck "0.2.7"
      :exclusions [com.andrewmcveigh/cljs-time]]
     [environ "1.0.2"]
     [riddley "0.1.12"]
     [io.forward/yaml "1.0.5"]

     ;; Only needed for :integration tests
     [puppetlabs/trapperkeeper-authorization nil]
     [puppetlabs/trapperkeeper-filesystem-watcher nil]]
   puppetserver-test-deps))

;; Don't use lein :clean-targets so that we don't have to repeat
;; ourselves, given that we need to remove some protected files, and
;; in addition, metadata like {:protect false} doesn't appear to
;; survive profile merges.

(def pdb-clean-paths
  ["puppet/client_data"
   "puppet/client_yaml"
   "puppet/clientbucket"
   "puppet/facts.d"
   "puppet/locales"
   "puppet/preview"
   "puppet/state"
   "resources/locales.clj"
   "resources/puppetlabs/puppetdb/Messages_eo$1.class"
   "resources/puppetlabs/puppetdb/Messages_eo.class"
   "target"
   "target-gems"
   "test-resources/puppetserver/ssl/certificate_requests"
   "test-resources/puppetserver/ssl/private"])

(def pdb-distclean-paths
  (into pdb-clean-paths
        [".bundle"
         ".lein-failures"
         "Gemfile.lock"
         "ext/test-conf/pgbin-requested"
         "ext/test-conf/pgport-requested"
         "ext/test-conf/puppet-ref-requested"
         "ext/test-conf/puppetserver-dep"
         "ext/test-conf/puppetserver-ref-requested"
         "puppetserver"
         "vendor"]))

(def pdb-aot-namespaces
  (apply vector
         #"puppetlabs\.puppetdb\..*"
         (->> "resources/puppetlabs/puppetdb/bootstrap.cfg"
              clojure.java.io/reader
              line-seq
              (map clojure.string/trim)
              (remove #(re-matches #"#.*" %))  ;; # comments
              (remove #(re-matches #"puppetlabs\.puppetdb\.." %))
              (map #(clojure.string/replace % #"(.*)/[^/]+$" "$1"))
              (map symbol))))

(defproject puppetlabs/puppetdb pdb-version
  :description "Puppet-integrated catalog and fact storage"

  :license {:name "Apache License, Version 2.0"
            :url "http://www.apache.org/licenses/LICENSE-2.0.html"}

  :url "https://docs.puppetlabs.com/puppetdb/"

  :min-lein-version "2.7.1"

  :parent-project {:coords [puppetlabs/clj-parent ~clj-parent-version]
                   :inherit [:managed-dependencies]}

  ;; Abort when version ranges or version conflicts are detected in
  ;; dependencies. Also supports :warn to simply emit warnings.
  ;; requires lein 2.2.0+.
  :pedantic? :abort

<<<<<<< HEAD
  :dependencies [[org.postgresql/postgresql]
                 [org.clojure/clojure]
                 [org.clojure/core.async]
                 [org.clojure/core.match "0.3.0-alpha4"]
                 [org.clojure/core.memoize]
                 [org.clojure/java.jdbc]
                 [org.clojure/tools.macro]
                 [org.clojure/math.combinatorics "0.1.1"]
                 [org.clojure/math.numeric-tower "0.0.4"]
                 [org.clojure/tools.logging]

                 ;; Puppet specific
                 [puppetlabs/comidi]
                 [puppetlabs/dujour-version-check]
                 [puppetlabs/http-client]
                 [puppetlabs/i18n]
                 [puppetlabs/kitchensink]
                 [puppetlabs/stockpile "0.0.4"]
                 [puppetlabs/structured-logging]
                 [puppetlabs/tools.namespace "0.2.4.1"]
                 [puppetlabs/trapperkeeper]
                 [puppetlabs/trapperkeeper-webserver-jetty9]
                 [puppetlabs/trapperkeeper-metrics]
                 [puppetlabs/trapperkeeper-status]

                 ;; Various
                 [cheshire]
                 [clj-stacktrace]
                 [clj-time]
                 [com.rpl/specter "0.5.7"]
                 [com.taoensso/nippy :exclusions [org.tukaani/xz]]
                 [digest "1.4.3"]
                 [fast-zip-visit "1.0.2"]
                 [instaparse]
                 [clj-commons/fs]
                 [metrics-clojure]
                 [robert/hooke "1.3.0"]
                 [slingshot]
                 [trptcolin/versioneer]
                 ;; We do not currently use this dependency directly, but
                 ;; we have documentation that shows how users can use it to
                 ;; send their logs to logstash, so we include it in the jar.
                 [net.logstash.logback/logstash-logback-encoder]
                 [com.fasterxml.jackson.core/jackson-databind]

                 ;; Filesystem utilities
                 [org.apache.commons/commons-lang3]
                 ;; Version information
                 ;; Job scheduling
                 [overtone/at-at "1.2.0"]

                 ;; Database connectivity
                 [com.zaxxer/HikariCP]
                 [honeysql]

                 ;; WebAPI support libraries.
                 [bidi]
                 [clj-http "2.0.1"]
                 [com.novemberain/pantomime "2.1.0"]
                 [compojure]
                 [ring/ring-core]

                 ;; conflict resolution
                 [org.clojure/tools.nrepl "0.2.13"]

                 ;; fixing a illegal reflective access
                 [org.tcrawley/dynapath "1.0.0"]]
=======
  :dependencies ~(concat
                  pdb-dep-pins
                  '[[org.clojure/clojure "1.8.0"]
                    [org.clojure/core.async]
                    [org.clojure/core.match "0.3.0-alpha4" :exclusions [org.clojure/tools.analyzer.jvm]]
                    [org.clojure/core.memoize "0.5.9"]
                    [org.clojure/java.jdbc]
                    [org.clojure/tools.macro]
                    [org.clojure/math.combinatorics "0.1.1"]
                    [org.clojure/math.numeric-tower "0.0.4"]
                    [org.clojure/tools.logging]

                    ;; Puppet specific
                    [puppetlabs/comidi]
                    [puppetlabs/dujour-version-check]
                    [puppetlabs/i18n]
                    [puppetlabs/kitchensink]
                    [puppetlabs/stockpile "0.0.4"]
                    [puppetlabs/tools.namespace "0.2.4.1"]
                    [puppetlabs/trapperkeeper]
                    [puppetlabs/trapperkeeper-status]

                    ;; Various
                    [cheshire]
                    [clj-stacktrace]
                    [clj-time]
                    [com.rpl/specter "0.5.7"]
                    [com.taoensso/nippy "2.10.0" :exclusions [org.clojure/tools.reader]]
                    [digest "1.4.3"]
                    [fast-zip-visit "1.0.2"]
                    [instaparse "1.4.1"]
                    [me.raynes/fs]
                    [metrics-clojure "2.6.1" :exclusions [org.clojure/clojure org.slf4j/slf4j-api]]
                    [prismatic/schema "1.1.2"]
                    [robert/hooke "1.3.0"]
                    [slingshot]
                    [trptcolin/versioneer]
                    ;; We do not currently use this dependency directly, but
                    ;; we have documentation that shows how users can use it to
                    ;; send their logs to logstash, so we include it in the jar.
                    [net.logstash.logback/logstash-logback-encoder]

                    ;; Filesystem utilities
                    [org.apache.commons/commons-lang3 "3.4"]
                    ;; Version information
                    ;; Job scheduling
                    [overtone/at-at "1.2.0"]

                    ;; Database connectivity
                    [com.zaxxer/HikariCP]
                    [honeysql "0.6.3"]
                    [org.postgresql/postgresql "42.2.8.jre7"]

                    ;; MQ connectivity
                    [org.apache.activemq/activemq-broker "5.13.2" :exclusions [org.slf4j/slf4j-api]]
                    [org.apache.activemq/activemq-kahadb-store "5.13.2" :exclusions [org.slf4j/slf4j-api]]
                    [org.apache.activemq/activemq-pool "5.13.2" :exclusions [org.slf4j/slf4j-api]]
                    ;; bridge to allow some spring/activemq stuff to log over slf4j
                    [org.slf4j/jcl-over-slf4j "1.7.14" :exclusions [org.slf4j/slf4j-api]]

                    ;; WebAPI support libraries.
                    [bidi "2.0.12" :exclusions [org.clojure/clojurescript]]
                    [clj-http "2.0.1" :exclusions [org.apache.httpcomponents/httpcore org.apache.httpcomponents/httpclient]]
                    [com.novemberain/pantomime "2.1.0"]
                    [compojure]
                    [org.apache.commons/commons-compress "1.10"]
                    [ring/ring-core :exclusions [javax.servlet/servlet-api org.clojure/tools.reader]]])
>>>>>>> d138d7eb

  :jvm-opts ~(if need-permgen?
              ["-XX:MaxPermSize=200M"]
              [])

  :repositories ~pdb-repositories

  :plugins [[lein-release "1.0.5" :exclusions [org.clojure/clojure]]
            [lein-cloverage "1.0.6"]
            [lein-parent "0.3.7"]
            [puppetlabs/i18n ~i18n-version]]

  :prep-tasks [["i18n" "make"] "compile" "javac"]

  :lein-release {:scm        :git
                 :deploy-via :lein-deploy}

  :uberjar-name "puppetdb.jar"

  ;; WARNING: these configuration options are
  ;; also set in PE's project.clj changes to things like
  ;; the main namespace and start timeout need to be updated
  ;; there as well
  :lein-ezbake {:vars {:user "puppetdb"
                       :group "puppetdb"
                       :build-type "foss"
                       :main-namespace "puppetlabs.puppetdb.cli.services"
                       :start-timeout 14400
                       :repo-target "puppet6"
                       :nonfinal-repo-target "puppet6-nightly"
                       :logrotate-enabled false}
                :config-dir "ext/config/foss"
                }

  :deploy-repositories [["releases" ~(deploy-info "https://artifactory.delivery.puppetlabs.net/artifactory/list/clojure-releases__local/")]
                        ["snapshots" ~(deploy-info "https://artifactory.delivery.puppetlabs.net/artifactory/list/clojure-snapshots__local/")]]

  ;; Build a puppetdb-VER-test.jar containing test/ for projects like
  ;; pdbext to use by depending on ["puppetlabs.puppetdb" :classifier
  ;; "test"].  See the :testutils profile below.
  :classifiers  {:test :testutils}

  :profiles {:defaults {:resource-paths ["test-resources"]
                        :dependencies ~pdb-dev-deps
                        :injections [(do
                                       (require 'schema.core)
                                       (schema.core/set-fn-validation! true))]}
             :dev [:defaults
                   {:dependencies [[org.bouncycastle/bcpkix-jdk15on]]}]
             :fips [:defaults
                    {:dependencies [[org.bouncycastle/bcpkix-fips]
                                    [org.bouncycastle/bc-fips]
                                    [org.bouncycastle/bctls-fips]]

                     ;; this only ensures that we run with the proper profiles
                     ;; during testing. This JVM opt will be set in the puppet module
                     ;; that sets up the JVM classpaths during installation.
                     :jvm-opts ~(let [version (System/getProperty "java.version")
                                      [major minor _] (clojure.string/split version #"\.")
                                      unsupported-ex (ex-info "Unsupported major Java version. Expects 8 or 11."
                                                       {:major major
                                                        :minor minor})]
                                  (condp = (java.lang.Integer/parseInt major)
                                    1 (if (= 8 (java.lang.Integer/parseInt minor))
                                        ["-Djava.security.properties==dev-resources/jdk8-fips-security"]
                                        (throw unsupported-ex))
                                    11 ["-Djava.security.properties==dev-resources/jdk11-fips-security"]
                                    (throw unsupported-ex)))}]
             :ezbake {:dependencies ^:replace [;; NOTE: we need to explicitly pass in `nil` values
                                               ;; for the version numbers here in order to correctly
                                               ;; inherit the versions from our parent project.
                                               ;; This is because of a bug in lein 2.7.1 that
                                               ;; prevents the deps from being processed properly
                                               ;; with `:managed-dependencies` when you specify
                                               ;; dependencies in a profile.  See:
                                               ;; https://github.com/technomancy/leiningen/issues/2216
                                               ;; Hopefully we can remove those `nil`s (if we care)
                                               ;; and this comment when lein 2.7.2 is available.

                                               ;; ezbake does not use the uberjar profile so we need
                                               ;; to duplicate this dependency here
                                               [org.bouncycastle/bcpkix-jdk15on nil]

                                               ;; we need to explicitly pull in our parent project's
                                               ;; clojure version here, because without it, lein
                                               ;; brings in its own version, and older versions of
                                               ;; lein depend on clojure 1.6.
                                               [org.clojure/clojure nil]

                                               ;; This circular dependency is required because of a bug in
                                               ;; ezbake (EZ-35); without it, bootstrap.cfg will not be included
                                               ;; in the final package.
                                               [puppetlabs/puppetdb ~pdb-version]]
                      :name "puppetdb"
                      :plugins [[puppetlabs/lein-ezbake "2.1.6"]]}
             :testutils {:source-paths ^:replace ["test"]
                         :resource-paths ^:replace []
                         ;; Something else may need adjustment, but
                         ;; without this, "lein uberjar" tries to
                         ;; compile test files, and crashes because
                         ;; "src" namespaces aren't available.
                         :aot ^:replace []}
             :install-gems {:source-paths ^:replace ["src-gems"]
                            :target-path "target-gems"
                            :dependencies ~puppetserver-test-deps}
             :ci {:plugins [[lein-pprint "1.1.1"]]}
             :test {:jvm-opts ~(if need-permgen?
                                 ;; integration tests cycle jruby a lot, which chews through permgen
                                 ^:replace ["-XX:MaxPermSize=500M"]
                                 [])}
             ; We only want to include bouncycastle in the FOSS uberjar.
             ; PE should be handled by selecting the proper bouncycastle jar
             ; at runtime (standard/fips)
             :uberjar {:dependencies [[org.bouncycastle/bcpkix-jdk15on]]
                       :aot ~pdb-aot-namespaces}}

  :jar-exclusions [#"leiningen/"]

  :resource-paths ["resources" "puppet/lib" "resources/puppetlabs/puppetdb" "resources/ext/docs"]

  :main puppetlabs.puppetdb.core

  :test-selectors {:default (complement :integration)
                   :unit (complement :integration)
                   :integration :integration}

  ;; This is used to merge the locales.clj of all the dependencies into a single
  ;; file inside the uberjar
  :uberjar-merge-with {"locales.clj"  [(comp read-string slurp)
                                       (fn [new prev]
                                         (if (map? prev) [new prev] (conj prev new)))
                                       #(spit %1 (pr-str %2))]}

  :aliases {"gem" ["with-profile" "install-gems,dev"
                   "trampoline" "run" "-m" "puppetlabs.puppetserver.cli.gem"
                   "--config" "./test-resources/puppetserver/puppetserver.conf"]
            "install-gems" ["with-profile" "install-gems,dev"
                            "trampoline" "run" "-m" "puppetlabs.puppetdb.integration.install-gems"
                            ~puppetserver-test-dep-gem-list
                            "--config" "./test-resources/puppetserver/puppetserver.conf"]
            "clean" ~(pdb-run-clean pdb-clean-paths)
            "distclean" ~(pdb-run-clean pdb-distclean-paths)})<|MERGE_RESOLUTION|>--- conflicted
+++ resolved
@@ -139,7 +139,6 @@
   ;; requires lein 2.2.0+.
   :pedantic? :abort
 
-<<<<<<< HEAD
   :dependencies [[org.postgresql/postgresql]
                  [org.clojure/clojure]
                  [org.clojure/core.async]
@@ -154,7 +153,6 @@
                  ;; Puppet specific
                  [puppetlabs/comidi]
                  [puppetlabs/dujour-version-check]
-                 [puppetlabs/http-client]
                  [puppetlabs/i18n]
                  [puppetlabs/kitchensink]
                  [puppetlabs/stockpile "0.0.4"]
@@ -207,75 +205,6 @@
 
                  ;; fixing a illegal reflective access
                  [org.tcrawley/dynapath "1.0.0"]]
-=======
-  :dependencies ~(concat
-                  pdb-dep-pins
-                  '[[org.clojure/clojure "1.8.0"]
-                    [org.clojure/core.async]
-                    [org.clojure/core.match "0.3.0-alpha4" :exclusions [org.clojure/tools.analyzer.jvm]]
-                    [org.clojure/core.memoize "0.5.9"]
-                    [org.clojure/java.jdbc]
-                    [org.clojure/tools.macro]
-                    [org.clojure/math.combinatorics "0.1.1"]
-                    [org.clojure/math.numeric-tower "0.0.4"]
-                    [org.clojure/tools.logging]
-
-                    ;; Puppet specific
-                    [puppetlabs/comidi]
-                    [puppetlabs/dujour-version-check]
-                    [puppetlabs/i18n]
-                    [puppetlabs/kitchensink]
-                    [puppetlabs/stockpile "0.0.4"]
-                    [puppetlabs/tools.namespace "0.2.4.1"]
-                    [puppetlabs/trapperkeeper]
-                    [puppetlabs/trapperkeeper-status]
-
-                    ;; Various
-                    [cheshire]
-                    [clj-stacktrace]
-                    [clj-time]
-                    [com.rpl/specter "0.5.7"]
-                    [com.taoensso/nippy "2.10.0" :exclusions [org.clojure/tools.reader]]
-                    [digest "1.4.3"]
-                    [fast-zip-visit "1.0.2"]
-                    [instaparse "1.4.1"]
-                    [me.raynes/fs]
-                    [metrics-clojure "2.6.1" :exclusions [org.clojure/clojure org.slf4j/slf4j-api]]
-                    [prismatic/schema "1.1.2"]
-                    [robert/hooke "1.3.0"]
-                    [slingshot]
-                    [trptcolin/versioneer]
-                    ;; We do not currently use this dependency directly, but
-                    ;; we have documentation that shows how users can use it to
-                    ;; send their logs to logstash, so we include it in the jar.
-                    [net.logstash.logback/logstash-logback-encoder]
-
-                    ;; Filesystem utilities
-                    [org.apache.commons/commons-lang3 "3.4"]
-                    ;; Version information
-                    ;; Job scheduling
-                    [overtone/at-at "1.2.0"]
-
-                    ;; Database connectivity
-                    [com.zaxxer/HikariCP]
-                    [honeysql "0.6.3"]
-                    [org.postgresql/postgresql "42.2.8.jre7"]
-
-                    ;; MQ connectivity
-                    [org.apache.activemq/activemq-broker "5.13.2" :exclusions [org.slf4j/slf4j-api]]
-                    [org.apache.activemq/activemq-kahadb-store "5.13.2" :exclusions [org.slf4j/slf4j-api]]
-                    [org.apache.activemq/activemq-pool "5.13.2" :exclusions [org.slf4j/slf4j-api]]
-                    ;; bridge to allow some spring/activemq stuff to log over slf4j
-                    [org.slf4j/jcl-over-slf4j "1.7.14" :exclusions [org.slf4j/slf4j-api]]
-
-                    ;; WebAPI support libraries.
-                    [bidi "2.0.12" :exclusions [org.clojure/clojurescript]]
-                    [clj-http "2.0.1" :exclusions [org.apache.httpcomponents/httpcore org.apache.httpcomponents/httpclient]]
-                    [com.novemberain/pantomime "2.1.0"]
-                    [compojure]
-                    [org.apache.commons/commons-compress "1.10"]
-                    [ring/ring-core :exclusions [javax.servlet/servlet-api org.clojure/tools.reader]]])
->>>>>>> d138d7eb
 
   :jvm-opts ~(if need-permgen?
               ["-XX:MaxPermSize=200M"]
