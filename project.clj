<<<<<<< HEAD
(def pdb-version "5.2.9-SNAPSHOT")
=======
(def pdb-version "5.1.7-SNAPSHOT")
>>>>>>> 921733f5
(def clj-parent-version "1.4.3")
(def tk-jetty9-ver "2.3.1")

(defn true-in-env? [x]
  (#{"true" "yes" "1"} (System/getenv x)))

(defn pdb-run-sh [& args]
  (apply vector
         ["run" "-m" "puppetlabs.puppetdb.dev.lein/run-sh" (pr-str args)]))

(defn pdb-run-clean [paths]
  (apply pdb-run-sh {:argc #{0} :echo true} "rm" "-rf" paths))

(defn deploy-info
  "Generate deployment information from the URL supplied and the username and
   password for Nexus supplied as environment variables."
  [url]
  {:url url
   :username :env/nexus_jenkins_username
   :password :env/nexus_jenkins_password
   :sign-releases false})

(def i18n-version "0.8.0")

(def need-permgen?
  (= "1.7" (System/getProperty "java.specification.version")))

(def pdb-repositories
  (if (true-in-env? "PUPPET_SUPPRESS_INTERNAL_LEIN_REPOS")
    []
    [["releases" "https://artifactory.delivery.puppetlabs.net/artifactory/list/clojure-releases__local/"]
     ["snapshots" "https://artifactory.delivery.puppetlabs.net/artifactory/list/clojure-snapshots__local/"]]))

;; See the integration tests section in documentation/CONTRIBUTING.md.
(def puppetserver-test-dep-ver
  (some-> (try
            (slurp (str "ext/test-conf/puppetserver-dep"))
            (catch java.io.FileNotFoundException ex
              (binding [*out* *err*]
                (println "puppetserver test depdency unconfigured (ignoring)"))
              nil))
          clojure.string/trim))

(def puppetserver-test-dep-gem-list
  (when puppetserver-test-dep-ver
    (let [[major minor] (->> (re-matches #"^([0-9]+)\.([0-9]+)\..*" puppetserver-test-dep-ver)
                             next
                             (take 2)
                             (map #(Integer/parseInt %)))]
      (if (neg? (compare [major minor] [5 3]))
        "gem-list.txt"
        "jruby-gem-list.txt"))))

(def puppetserver-test-deps
  (when puppetserver-test-dep-ver
    `[[puppetlabs/puppetserver ~puppetserver-test-dep-ver]
      [puppetlabs/puppetserver ~puppetserver-test-dep-ver :classifier "test"]]))

(def pdb-dev-deps
  (concat
   `[[puppetlabs/trapperkeeper-webserver-jetty9 ~tk-jetty9-ver :classifier "test"]]
   '[[ring-mock]
     [puppetlabs/trapperkeeper :classifier "test"]
     [puppetlabs/kitchensink :classifier "test"]
     [org.flatland/ordered "1.5.3"]
     [org.clojure/test.check "0.9.0"]
     [com.gfredericks/test.chuck "0.2.7" :exclusions
      [clj-time com.andrewmcveigh/cljs-time instaparse joda-time org.clojure/clojure]]
     [environ "1.0.2"]
     [riddley "0.1.12"]
     [io.forward/yaml "1.0.5"]

     ;; Only needed for :integration tests
     [puppetlabs/trapperkeeper-authorization nil]
     [puppetlabs/trapperkeeper-filesystem-watcher nil]]
   puppetserver-test-deps))

;; Until we resolve the issue with :dependencies ^:replace in the
;; ezbake profile below ignoring all the pins in :dependencies, repeat
;; them in both places via this list.  For now, only include the pins
;; that we added after we recognized the problem (when fixing CVEs),
;; so we don't change unrelated deps that have been deployed for a
;; long time.
(def pdb-dep-pins
  `[;; Use jetty 9.4.11.v20180605 to fix CVE-2017-7656 (PDB-4160)
    [puppetlabs/trapperkeeper-webserver-jetty9 ~tk-jetty9-ver]
<<<<<<< HEAD
    ;; This dependency is used by logstash above and should be
    ;; explicitly defined to pick up the latest version for any
    ;; CVE fixes
=======
    ;; Pin to fix CVEs -- currently covers at least:
    ;;   CVE-2018-5968 (PDB-3809)
    ;;   CVE-2017-7658 (PDB-4161)
    ;;   CVE-2018-19360 CVE-2018-19361 CVE-2018-19362 (PDB-4364)
>>>>>>> 921733f5
    [com.fasterxml.jackson.core/jackson-databind "2.9.8"]])

;; Don't use lein :clean-targets so that we don't have to repeat
;; ourselves, given that we need to remove some protected files, and
;; in addition, metadata like {:protect false} doesn't appear to
;; survive profile merges.

(def pdb-clean-paths
  ["puppet/client_data"
   "puppet/client_yaml"
   "puppet/clientbucket"
   "puppet/facts.d"
   "puppet/locales"
   "puppet/preview"
   "puppet/state"
   "resources/locales.clj"
   "resources/puppetlabs/puppetdb/Messages_eo$1.class"
   "resources/puppetlabs/puppetdb/Messages_eo.class"
   "target"
   "target-gems"
   "test-resources/puppetserver/ssl/certificate_requests"
   "test-resources/puppetserver/ssl/private"])

(def pdb-distclean-paths
  (into pdb-clean-paths
        [".bundle"
         ".lein-failures"
         "Gemfile.lock"
         "ext/test-conf/pgbin-requested"
         "ext/test-conf/pgport-requested"
         "ext/test-conf/puppet-ref-requested"
         "ext/test-conf/puppetserver-dep"
         "ext/test-conf/puppetserver-ref-requested"
         "puppetserver"
         "vendor"]))

(defproject puppetlabs/puppetdb pdb-version
  :description "Puppet-integrated catalog and fact storage"

  :license {:name "Apache License, Version 2.0"
            :url "http://www.apache.org/licenses/LICENSE-2.0.html"}

  :url "https://docs.puppetlabs.com/puppetdb/"

  :min-lein-version "2.7.1"

  :parent-project {:coords [puppetlabs/clj-parent ~clj-parent-version]
                   :inherit [:managed-dependencies]}

  ;; Abort when version ranges or version conflicts are detected in
  ;; dependencies. Also supports :warn to simply emit warnings.
  ;; requires lein 2.2.0+.
  :pedantic? :abort

  :dependencies ~(concat
                  pdb-dep-pins
                  '[[org.clojure/clojure "1.8.0"]
                    [org.clojure/core.async]
                    [org.clojure/core.match "0.3.0-alpha4" :exclusions [org.clojure/tools.analyzer.jvm]]
                    [org.clojure/core.memoize "0.5.9"]
                    [org.clojure/java.jdbc]
                    [org.clojure/tools.macro]
                    [org.clojure/math.combinatorics "0.1.1"]
                    [org.clojure/math.numeric-tower "0.0.4"]
                    [org.clojure/tools.logging]

                    ;; Puppet specific
                    [puppetlabs/comidi]
                    [puppetlabs/dujour-version-check]
                    [puppetlabs/http-client]
                    [puppetlabs/i18n]
                    [puppetlabs/kitchensink]
                    [puppetlabs/stockpile "0.0.4"]
                    [puppetlabs/tools.namespace "0.2.4.1"]
                    [puppetlabs/trapperkeeper]
                    [puppetlabs/trapperkeeper-metrics :exclusions [ring/ring-defaults org.slf4j/slf4j-api]]
                    [puppetlabs/trapperkeeper-status]

                    ;; Various
                    [cheshire]
                    [clj-stacktrace]
                    [clj-time]
                    [com.rpl/specter "0.5.7"]
                    [com.taoensso/nippy "2.10.0" :exclusions [org.clojure/tools.reader]]
                    [digest "1.4.3"]
                    [fast-zip-visit "1.0.2"]
                    [instaparse "1.4.1"]
                    [me.raynes/fs]
                    [metrics-clojure "2.6.1" :exclusions [org.clojure/clojure org.slf4j/slf4j-api]]
                    [prismatic/schema "1.1.2"]
                    [robert/hooke "1.3.0"]
                    [slingshot]
                    [trptcolin/versioneer]
                    ;; We do not currently use this dependency directly, but
                    ;; we have documentation that shows how users can use it to
                    ;; send their logs to logstash, so we include it in the jar.
                    [net.logstash.logback/logstash-logback-encoder]

                    ;; Filesystem utilities
                    [org.apache.commons/commons-lang3 "3.4"]
                    ;; Version information
                    ;; Job scheduling
                    [overtone/at-at "1.2.0"]

                    ;; Database connectivity
                    [com.zaxxer/HikariCP]
                    [honeysql "0.6.3"]
                    [org.postgresql/postgresql "9.4.1208.jre7"]

                    ;; MQ connectivity
                    [org.apache.activemq/activemq-broker "5.13.2" :exclusions [org.slf4j/slf4j-api]]
                    [org.apache.activemq/activemq-kahadb-store "5.13.2" :exclusions [org.slf4j/slf4j-api]]
                    [org.apache.activemq/activemq-pool "5.13.2" :exclusions [org.slf4j/slf4j-api]]
                    ;; bridge to allow some spring/activemq stuff to log over slf4j
                    [org.slf4j/jcl-over-slf4j "1.7.14" :exclusions [org.slf4j/slf4j-api]]

                    ;; WebAPI support libraries.
                    [bidi "2.0.12" :exclusions [org.clojure/clojurescript]]
                    [clj-http "2.0.1" :exclusions [org.apache.httpcomponents/httpcore org.apache.httpcomponents/httpclient]]
                    [com.novemberain/pantomime "2.1.0"]
                    [compojure]
                    [org.apache.commons/commons-compress "1.10"]
                    [ring/ring-core :exclusions [javax.servlet/servlet-api org.clojure/tools.reader]]])

  :jvm-opts ~(if need-permgen?
              ["-XX:MaxPermSize=200M"]
              [])

  :repositories ~pdb-repositories

  :plugins [[lein-release "1.0.5" :exclusions [org.clojure/clojure]]
            [lein-cloverage "1.0.6" :exclusions [org.clojure/clojure]]
            [lein-parent "0.3.5"]
            [puppetlabs/i18n ~i18n-version]]

  :lein-release {:scm        :git
                 :deploy-via :lein-deploy}

  :uberjar-name "puppetdb.jar"
  :lein-ezbake {:vars {:user "puppetdb"
                       :group "puppetdb"
                       :build-type "foss"
                       :main-namespace "puppetlabs.puppetdb.main"
                       :start-timeout 14400
                       :repo-target "puppet5"
                       :nonfinal-repo-target "puppet5-nightly"
                       :logrotate-enabled false}
                :config-dir "ext/config/foss"
                }

  :deploy-repositories [["releases" ~(deploy-info "https://artifactory.delivery.puppetlabs.net/artifactory/list/clojure-releases__local/")]
                        ["snapshots" ~(deploy-info "https://artifactory.delivery.puppetlabs.net/artifactory/list/clojure-snapshots__local/")]]

  ;; By declaring a classifier here and a corresponding profile below we'll get an additional jar
  ;; during `lein jar` that has all the code in the test/ directory. Downstream projects can then
  ;; depend on this test jar using a :classifier in their :dependencies to reuse the test utility
  ;; code that we have.
  :classifiers  [["test" :testutils]]

  :profiles {:dev {:resource-paths ["test-resources"],
                   :dependencies ~pdb-dev-deps
                   :injections [(do
                                  (require 'schema.core)
                                  (schema.core/set-fn-validation! true))]}
             :ezbake {:dependencies ^:replace ~(concat
                                                pdb-dep-pins
                                                `[;; NOTE: we need to explicitly pass in `nil` values
                                                  ;; for the version numbers here in order to correctly
                                                  ;; inherit the versions from our parent project.
                                                  ;; This is because of a bug in lein 2.7.1 that
                                                  ;; prevents the deps from being processed properly
                                                  ;; with `:managed-dependencies` when you specify
                                                  ;; dependencies in a profile.  See:
                                                  ;; https://github.com/technomancy/leiningen/issues/2216
                                                  ;; Hopefully we can remove those `nil`s (if we care)
                                                  ;; and this comment when lein 2.7.2 is available.

                                                  ;; we need to explicitly pull in our parent project's
                                                  ;; clojure version here, because without it, lein
                                                  ;; brings in its own version, and older versions of
                                                  ;; lein depend on clojure 1.6.
                                                  [org.clojure/clojure nil]

                                                  ;; This circular dependency is required because of a bug in
                                                  ;; ezbake (EZ-35); without it, bootstrap.cfg will not be included
                                                  ;; in the final package.
                                                  [puppetlabs/puppetdb ~pdb-version]
                                                  [org.clojure/tools.nrepl nil]])
                      :name "puppetdb"
                      :plugins [[puppetlabs/lein-ezbake "1.9.7"]]}
             :testutils {:source-paths ^:replace ["test"]}
             :install-gems {:source-paths ^:replace ["src-gems"]
                            :target-path "target-gems"
                            :dependencies ~puppetserver-test-deps}
             :ci {:plugins [[lein-pprint "1.1.1"]]}
             :test {:jvm-opts ~(if need-permgen?
                                 ;; integration tests cycle jruby a lot, which chews through permgen
                                 ^:replace ["-XX:MaxPermSize=500M"]
                                 [])}}

  :jar-exclusions [#"leiningen/"]

  :resource-paths ["resources" "puppet/lib" "resources/puppetlabs/puppetdb" "resources/ext/docs"]

  :main ^:skip-aot puppetlabs.puppetdb.core

  :test-selectors {:default (complement :integration)
                   :unit (complement :integration)
                   :integration :integration}

  ;; This is used to merge the locales.clj of all the dependencies into a single
  ;; file inside the uberjar
  :uberjar-merge-with {"locales.clj"  [(comp read-string slurp)
                                       (fn [new prev]
                                         (if (map? prev) [new prev] (conj prev new)))
                                       #(spit %1 (pr-str %2))]}

  :aliases {"gem" ["with-profie" "install-gems"
                   "trampoline" "run" "-m" "puppetlabs.puppetserver.cli.gem"
                   "--config" "./test-resources/puppetserver/puppetserver.conf"]
            "install-gems" ["with-profile" "install-gems"
                            "trampoline" "run" "-m" "puppetlabs.puppetdb.integration.install-gems"
                            ~puppetserver-test-dep-gem-list
                            "--config" "./test-resources/puppetserver/puppetserver.conf"]
            "clean" ~(pdb-run-clean pdb-clean-paths)
            "distclean" ~(pdb-run-clean pdb-distclean-paths)})<|MERGE_RESOLUTION|>--- conflicted
+++ resolved
@@ -1,8 +1,4 @@
-<<<<<<< HEAD
 (def pdb-version "5.2.9-SNAPSHOT")
-=======
-(def pdb-version "5.1.7-SNAPSHOT")
->>>>>>> 921733f5
 (def clj-parent-version "1.4.3")
 (def tk-jetty9-ver "2.3.1")
 
@@ -89,16 +85,11 @@
 (def pdb-dep-pins
   `[;; Use jetty 9.4.11.v20180605 to fix CVE-2017-7656 (PDB-4160)
     [puppetlabs/trapperkeeper-webserver-jetty9 ~tk-jetty9-ver]
-<<<<<<< HEAD
-    ;; This dependency is used by logstash above and should be
-    ;; explicitly defined to pick up the latest version for any
-    ;; CVE fixes
-=======
-    ;; Pin to fix CVEs -- currently covers at least:
+    ;; Pin jackson-databind to fix CVEs -- currently covers at least:
     ;;   CVE-2018-5968 (PDB-3809)
     ;;   CVE-2017-7658 (PDB-4161)
     ;;   CVE-2018-19360 CVE-2018-19361 CVE-2018-19362 (PDB-4364)
->>>>>>> 921733f5
+    ;; (logstash depends on jackson-databind)
     [com.fasterxml.jackson.core/jackson-databind "2.9.8"]])
 
 ;; Don't use lein :clean-targets so that we don't have to repeat
