(def pdb-version "8.1.2-SNAPSHOT")

<<<<<<< HEAD
(def clj-parent-version "7.2.5")
=======
(def clj-parent-version "5.6.5")
>>>>>>> c0146999

(defn true-in-env? [x]
  (#{"true" "yes" "1"} (System/getenv x)))

(defn pdb-run-sh [& args]
  (apply vector
         ["run" "-m" "puppetlabs.puppetdb.dev.lein/run-sh" (pr-str args)]))

(defn pdb-run-clean [paths]
  (apply pdb-run-sh {:argc #{0} :echo true} "rm" "-rf" paths))

(defn deploy-info
  "Generate deployment information from the URL supplied and the username and
   password for Nexus supplied as environment variables."
  [url]
  {:url url
   :username :env/nexus_jenkins_username
   :password :env/nexus_jenkins_password
   :sign-releases false})

(def pdb-jvm-ver
  ;; https://docs.oracle.com/javase/10/docs/api/java/lang/Runtime.Version.html
  ;; ...and do something similar for older versions.
  (let [prop (System/getProperty "java.version")]
    ;; Remove java.version use when JDK < 9 is no longer supported.
    (if (clojure.string/starts-with? prop "1.")
      ;; Versions prior to 10 were numbered 1.X, e.g. 1.8
      (let [[_ feature interim] (clojure.string/split prop #"[._]")]
        {:feature (Long/valueOf feature) :interim (Long/valueOf interim)})
      ;; Eval so we don't break compilation on older JDKs
      (let [ver (eval '(java.lang.Runtime/version))]
        {:feature (.feature ver) :interim (.interim ver)}))))

(def i18n-version "0.9.2")

(def pdb-repositories
  (if (true-in-env? "PUPPET_SUPPRESS_INTERNAL_LEIN_REPOS")
    []
    [["releases" "https://artifactory.delivery.puppetlabs.net/artifactory/list/clojure-releases__local/"]
     ["snapshots" "https://artifactory.delivery.puppetlabs.net/artifactory/list/clojure-snapshots__local/"]]))

;; See the integration tests section in documentation/CONTRIBUTING.md.
(def puppetserver-test-dep-ver
  (some-> (try
            (slurp (str "ext/test-conf/puppetserver-dep"))
            (catch java.io.FileNotFoundException ex
              (binding [*out* *err*]
                (println "puppetserver test dependency unconfigured (ignoring)"))
              nil))
          clojure.string/trim))

(def puppetserver-test-dep-gem-list
  (when puppetserver-test-dep-ver
    (let [[major minor] (->> (re-matches #"^([0-9]+)\.([0-9]+)\..*" puppetserver-test-dep-ver)
                             next
                             (take 2)
                             (map #(Integer/parseInt %)))]
      (if (neg? (compare [major minor] [5 3]))
        "gem-list.txt"
        "jruby-gem-list.txt"))))

(def puppetserver-test-deps
  (when puppetserver-test-dep-ver
    `[[puppetlabs/puppetserver ~puppetserver-test-dep-ver]
      [puppetlabs/puppetserver ~puppetserver-test-dep-ver :classifier "test"]]))

(def pdb-dev-deps
  (concat
   '[[ring/ring-mock]
     [puppetlabs/trapperkeeper :classifier "test"]
     [puppetlabs/kitchensink :classifier "test"]
     [puppetlabs/trapperkeeper-webserver-jetty9 :classifier "test"]
     [org.flatland/ordered "1.5.9"]
     [org.clojure/test.check "0.9.0"]
     [com.gfredericks/test.chuck "0.2.7"
      :exclusions [com.andrewmcveigh/cljs-time]]
     [riddley "0.1.12"]
     [io.forward/yaml "1.0.5"]
     [org.yaml/snakeyaml]

     ;; Only needed for :integration tests
     [puppetlabs/trapperkeeper-filesystem-watcher nil]]
   puppetserver-test-deps))

;; Don't use lein :clean-targets so that we don't have to repeat
;; ourselves, given that we need to remove some protected files, and
;; in addition, metadata like {:protect false} doesn't appear to
;; survive profile merges.

(def pdb-clean-paths
  ["puppet/client_data"
   "puppet/client_yaml"
   "puppet/clientbucket"
   "puppet/facts.d"
   "puppet/locales"
   "puppet/preview"
   "puppet/state"
   "resources/locales.clj"
   "resources/puppetlabs/puppetdb/Messages_eo$1.class"
   "resources/puppetlabs/puppetdb/Messages_eo.class"
   "target"
   "target-gems"
   "test-resources/puppetserver/ssl/certificate_requests"
   "test-resources/puppetserver/ssl/private"])

(def pdb-distclean-paths
  (into pdb-clean-paths
        [".bundle"
         ".lein-failures"
         "Gemfile.lock"
         "ext/test-conf/pgbin-requested"
         "ext/test-conf/pgport-requested"
         "ext/test-conf/puppet-ref-requested"
         "ext/test-conf/puppetserver-dep"
         "ext/test-conf/puppetserver-ref-requested"
         "puppetserver"
         "vendor"]))

(def pdb-aot-namespaces
  (apply vector
         #"puppetlabs\.puppetdb\..*"
         (->> "resources/puppetlabs/puppetdb/bootstrap.cfg"
              clojure.java.io/reader
              line-seq
              (map clojure.string/trim)
              (remove #(re-matches #"#.*" %))  ;; # comments
              (remove #(re-matches #"puppetlabs\.puppetdb\.." %))
              (map #(clojure.string/replace % #"(.*)/[^/]+$" "$1"))
              (map symbol))))

;; Avoid startup reflection warnings due to
;; https://clojure.atlassian.net/browse/CLJ-2066
;; https://openjdk.java.net/jeps/396
(def pdb-jvm-opts (when (> (:feature pdb-jvm-ver) 8)
                    ["--illegal-access=deny"]))

(defproject puppetlabs/puppetdb pdb-version
  :description "Puppet-integrated catalog and fact storage"

  :license {:name "Apache License, Version 2.0"
            :url "http://www.apache.org/licenses/LICENSE-2.0.html"}

  :url "https://docs.puppetlabs.com/puppetdb/"

  :min-lein-version "2.7.1"

  :parent-project {:coords [puppetlabs/clj-parent ~clj-parent-version]
                   :inherit [:managed-dependencies]}

  ;; Abort when version ranges or version conflicts are detected in
  ;; dependencies. Also supports :warn to simply emit warnings.
  ;; requires lein 2.2.0+.
  :pedantic? :abort

  :dependencies [[org.postgresql/postgresql]
                 [org.clojure/clojure]
                 [org.clojure/core.async]
                 [org.clojure/core.match "0.3.0-alpha4"]
                 [org.clojure/core.memoize]
                 [org.clojure/data.generators "1.0.0"]
                 [org.clojure/java.jdbc]
                 [org.clojure/tools.macro]
                 [org.clojure/tools.namespace]
                 [org.clojure/math.combinatorics "0.1.1"]
                 [org.clojure/tools.logging]
                 [org.clojure/tools.nrepl]

                 ;; Puppet specific
                 [puppetlabs/comidi]
                 [puppetlabs/dujour-version-check]
                 [puppetlabs/i18n]
                 [puppetlabs/kitchensink]
                 [puppetlabs/ssl-utils]
                 [puppetlabs/stockpile "0.0.4"]
                 [puppetlabs/structured-logging]
                 [puppetlabs/trapperkeeper]
                 [puppetlabs/trapperkeeper-webserver-jetty9]
                 [puppetlabs/trapperkeeper-metrics]
                 [puppetlabs/trapperkeeper-status]
                 [puppetlabs/trapperkeeper-authorization]

                 ;; Various
                 [cheshire]
                 [clj-stacktrace]
                 [clj-time]
                 [com.rpl/specter "0.5.7"]
                 [com.taoensso/nippy :exclusions [org.tukaani/xz]]
                 [digest "1.4.3"]
                 [fast-zip "0.4.0"]
                 [instaparse]
                 [murphy "0.5.2"]
                 [clj-commons/fs]
                 [metrics-clojure]
                 [robert/hooke "1.3.0"]
                 [trptcolin/versioneer]
                 ;; We do not currently use this dependency directly, but
                 ;; we have documentation that shows how users can use it to
                 ;; send their logs to logstash, so we include it in the jar.
                 [net.logstash.logback/logstash-logback-encoder]
                 [com.fasterxml.jackson.core/jackson-databind]

                 ;; Filesystem utilities
                 [org.apache.commons/commons-lang3]

                 ;; Database connectivity
                 [com.zaxxer/HikariCP]
                 [com.github.seancorfield/honeysql]

                 ;; WebAPI support libraries.
                 [bidi]
                 [clj-http "3.12.3"]
                 [commons-io]
                 [compojure]
                 [ring/ring-core]

                 ;; fixing a illegal reflective access
                 [org.tcrawley/dynapath "1.0.0"]]

  :jvm-opts ~pdb-jvm-opts

  :repositories ~pdb-repositories

  :plugins [[lein-release "1.0.5" :exclusions [org.clojure/clojure]]
            [lein-cloverage "1.0.6"]
            [lein-parent "0.3.7"]
            [puppetlabs/i18n ~i18n-version]]

  :lein-release {:scm        :git
                 :deploy-via :lein-deploy}

  :uberjar-name "puppetdb.jar"

  ;; WARNING: these configuration options are
  ;; also set in PE's project.clj changes to things like
  ;; the main namespace and start timeout need to be updated
  ;; there as well
  :lein-ezbake {:vars {:user "puppetdb"
                       :group "puppetdb"
                       :build-type "foss"
                       :puppet-platform-version 8
                       :main-namespace "puppetlabs.puppetdb.cli.services"
                       :start-timeout 14400
                       :repo-target "puppet8"
                       :nonfinal-repo-target "puppet8-nightly"
                       :logrotate-enabled false
                       :java-args ~(str "-Xmx192m "
                                        "-Djdk.tls.ephemeralDHKeySize=2048")}
                :config-dir "ext/config/foss"}

  :deploy-repositories [["releases" ~(deploy-info "https://artifactory.delivery.puppetlabs.net/artifactory/list/clojure-releases__local/")]
                        ["snapshots" ~(deploy-info "https://artifactory.delivery.puppetlabs.net/artifactory/list/clojure-snapshots__local/")]]

  ;; Build a puppetdb-VER-test.jar containing test/ for projects like
  ;; pdbext to use by depending on ["puppetlabs.puppetdb" :classifier
  ;; "test"].  See the :testutils profile below.
  :classifiers  {:test :testutils}

  :profiles {:defaults {:resource-paths ["test-resources"]
                        :dependencies ~pdb-dev-deps
                        :injections [(do
                                       (require 'schema.core)
                                       (schema.core/set-fn-validation! true))]}
             :dev [:defaults {:dependencies [[org.bouncycastle/bcpkix-jdk18on]]
                              :plugins [[jonase/eastwood "0.3.14"
                                         :exclusions [org.clojure/clojure]]
                                        ]}]

             :fips [:defaults
                    {:dependencies [[org.bouncycastle/bcpkix-fips]
                                    [org.bouncycastle/bc-fips]
                                    [org.bouncycastle/bctls-fips]]

                     ;; this only ensures that we run with the proper profiles
                     ;; during testing. This JVM opt will be set in the puppet module
                     ;; that sets up the JVM classpaths during installation.
                     :jvm-opts ~(let [{:keys [feature interim]} pdb-jvm-ver]
                                  (conj pdb-jvm-opts
                                        (case feature
                                          8 "-Djava.security.properties==dev-resources/jdk8-fips-security"
                                          11 "-Djava.security.properties==dev-resources/jdk11on-fips-security"
                                          17 "-Djava.security.properties==dev-resources/jdk11on-fips-security"
                                          (throw (ex-info "Unsupported major Java version. Expects 8, 11, or 17."
                                                          {:major feature :minor interim})))))}]
             :kondo {:dependencies [[clj-kondo "2022.04.23"]]}
             :ezbake {:dependencies ^:replace [;; NOTE: we need to explicitly pass in `nil` values
                                               ;; for the version numbers here in order to correctly
                                               ;; inherit the versions from our parent project.
                                               ;; This is because of a bug in lein 2.7.1 that
                                               ;; prevents the deps from being processed properly
                                               ;; with `:managed-dependencies` when you specify
                                               ;; dependencies in a profile.  See:
                                               ;; https://github.com/technomancy/leiningen/issues/2216
                                               ;; Hopefully we can remove those `nil`s (if we care)
                                               ;; and this comment when lein 2.7.2 is available.

                                               ;; ezbake does not use the uberjar profile so we need
                                               ;; to duplicate this dependency here
                                               [org.bouncycastle/bcpkix-jdk18on nil]

                                               ;; we need to explicitly pull in our parent project's
                                               ;; clojure version here, because without it, lein
                                               ;; brings in its own version, and older versions of
                                               ;; lein depend on clojure 1.6.
                                               [org.clojure/clojure nil]

                                               ;; This circular dependency is required because of a bug in
                                               ;; ezbake (EZ-35); without it, bootstrap.cfg will not be included
                                               ;; in the final package.
                                               [puppetlabs/puppetdb ~pdb-version]]
                      :name "puppetdb"
                      :plugins [[puppetlabs/lein-ezbake "2.5.5"]]}
             :testutils {:source-paths ^:replace ["test"]
                         :resource-paths ^:replace []
                         ;; Something else may need adjustment, but
                         ;; without this, "lein uberjar" tries to
                         ;; compile test files, and crashes because
                         ;; "src" namespaces aren't available.
                         :aot ^:replace []}
             :install-gems {:source-paths ^:replace ["src-gems"]
                            :target-path "target-gems"
                            :dependencies ~puppetserver-test-deps}
             :ci {:plugins [[lein-pprint "1.1.1"]]}
             ; We only want to include bouncycastle in the FOSS uberjar.
             ; PE should be handled by selecting the proper bouncycastle jar
             ; at runtime (standard/fips)
             :uberjar {:dependencies [[org.bouncycastle/bcpkix-jdk18on]]
                       :aot ~pdb-aot-namespaces}}

  :jar-exclusions [#"leiningen/"]

  :resource-paths ["resources" "puppet/lib" "resources/puppetlabs/puppetdb" "resources/ext/docs"]

  :main puppetlabs.puppetdb.core

  :test-selectors {:default (fn [m] (not (or (:integration m) (:skipped m))))
                   :unit (fn [m] (not (or (:integration m) (:skipped m))))
                   :integration :integration
                   :skipped :skipped}

  ;; This is used to merge the locales.clj of all the dependencies into a single
  ;; file inside the uberjar
  :uberjar-merge-with {"locales.clj"  [(comp read-string slurp)
                                       (fn [new prev]
                                         (if (map? prev) [new prev] (conj prev new)))
                                       #(spit %1 (pr-str %2))]}


  :eastwood {:config-files ["eastwood.clj"]
             ;; local-shadows-var is too distruptive, particularly
             ;; with respect to defservice dependency methods, and
             ;; since there's no facility for more targeted overrides
             ;; yet, disable it for now.
             :exclude-linters [:local-shadows-var]}

  :aliases {"gem" ["with-profile" "install-gems,dev"
                   "trampoline" "run" "-m" "puppetlabs.puppetserver.cli.gem"
                   "--config" "./test-resources/puppetserver/puppetserver.conf"]
            "install-gems" ["with-profile" "install-gems,dev"
                            "trampoline" "run" "-m" "puppetlabs.puppetdb.integration.install-gems"
                            ~puppetserver-test-dep-gem-list
                            "--config" "./test-resources/puppetserver/puppetserver.conf"]
            "kondo" ["with-profile" "+kondo" "run" "-m" "clj-kondo.main"]
            "clean" ~(pdb-run-clean pdb-clean-paths)
            "distclean" ~(pdb-run-clean pdb-distclean-paths)
            "time-shift-export" ^{:doc (clojure.string/join "" ["Shifts all timestamps from a PuppetDB archive with"
                                        " the period between the most recent one in the archive and the one "
                                        "you provide, or the current date."])}
                               ["trampoline" "run" "-m" "puppetlabs.puppetdb.cli.time-shift-export"]
            "pdb-dataset" ^{:doc (clojure.string/join "" ["Restores an empty database from a pg_dump resulted backup"
                                  " file and shifts all timestamps with the period between the most recent one in"
                                  " the databse and the one you provide, or the current date."])}
                          ["trampoline" "run" "-m" "puppetlabs.puppetdb.cli.pdb-dataset"]})<|MERGE_RESOLUTION|>--- conflicted
+++ resolved
@@ -1,10 +1,6 @@
 (def pdb-version "8.1.2-SNAPSHOT")
 
-<<<<<<< HEAD
 (def clj-parent-version "7.2.5")
-=======
-(def clj-parent-version "5.6.5")
->>>>>>> c0146999
 
 (defn true-in-env? [x]
   (#{"true" "yes" "1"} (System/getenv x)))
