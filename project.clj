--- conflicted
+++ resolved
@@ -1,8 +1,4 @@
-<<<<<<< HEAD
 (def pdb-version "7.3.2-SNAPSHOT")
-=======
-(def pdb-version "6.16.2-SNAPSHOT")
->>>>>>> 34233359
 
 (def clj-parent-version "4.6.22")
 
