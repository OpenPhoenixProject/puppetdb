--- conflicted
+++ resolved
@@ -75,19 +75,6 @@
      [puppetlabs/trapperkeeper-filesystem-watcher nil]]
    puppetserver-test-deps))
 
-<<<<<<< HEAD
-=======
-;; Until we resolve the issue with :dependencies ^:replace in the
-;; ezbake profile below ignoring all the pins in :dependencies, repeat
-;; them in both places via this list.  For now, only include the pins
-;; that we added after we recognized the problem (when fixing CVEs),
-;; so we don't change unrelated deps that have been deployed for a
-;; long time.
-(def pdb-dep-pins
-  `[;; Use jetty 9.4.11.v20180605 to fix CVE-2017-7656 (PDB-4160)
-    [puppetlabs/trapperkeeper-webserver-jetty9 ~tk-jetty9-ver]])
-
->>>>>>> 26651ad4
 ;; Don't use lein :clean-targets so that we don't have to repeat
 ;; ourselves, given that we need to remove some protected files, and
 ;; in addition, metadata like {:protect false} doesn't appear to
