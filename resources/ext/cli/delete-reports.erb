#!/usr/bin/env bash

set -e

pdb_db_name=<%= EZBake::Config[:user] %>
pg_port=5432
<% if EZBake::Config[:is_pe_build] %>
pg_user=pe-postgres
psql_cmd=/opt/puppetlabs/server/bin/psql
<% else %>
pg_user=postgres
psql_cmd=psql
<% end %>

function printerr {
  echo "$@" >&2
}

function usage {
  cat <<USAGE
Usage: puppetdb delete-reports [OPTIONS]
    --db-name NAME        the puppetdb database name (default: $pdb_db_name)
    --pg-user USER        the postgres system user (default: $pg_user)
    --pg-port PORT        the postgres port to connect (default: $pg_port)
    --psql    PATH        the path to the psql command (default: $psql_cmd)

    This cli command can conflict with command submission from running
    PuppetDBs. If that happens, you should stop your PuppetDBs and re-run
    this command to avoid the conflict.
USAGE
}

function misuse {
  usage >&2
  exit 2
}

while test $# -gt 0; do
  case "$1" in
    --db-name)
      shift
      test $# -gt 0 || misuse
      pdb_db_name="$1"
      shift
      ;;
    --pg-user)
      shift
      test $# -gt 0 || misuse
      pg_user="$1"
      shift
      ;;
    --pg-port)
      shift
      test $# -gt 0 || misuse
      pg_port="$1"
      shift
      ;;
    --psql)
      shift
      test $# -gt 0 || misuse
      psql_cmd="$1"
      shift
      ;;
    -h|--help)
      usage
      exit 0
      ;;
    *)
        misuse
  esac
done

tmp_dir="$(mktemp -d)"
tmp_dir="$(cd "$tmp_dir" && pwd)"
trap 'rm -rf "$tmp_dir"' EXIT

chown "$pg_user:$pg_user" "$tmp_dir"

# Verify that the PuppetDB schema version is the expected value
# so that we do not incorrectly delete the report data.
<<<<<<< HEAD
expected_schema_ver=87
=======
expected_schema_ver=88
>>>>>>> 43e5acfc
su - "$pg_user" -s /bin/sh -c "$psql_cmd -p $pg_port -d $pdb_db_name -c 'COPY ( SELECT max(version) FROM schema_migrations ) TO STDOUT;' > $tmp_dir/schema_ver"
actual_schema_ver="$(cat "$tmp_dir/schema_ver")"
if test "$actual_schema_ver" -ne $expected_schema_ver; then
  printerr "Current schema version '${actual_schema_ver}' does not match the expected version '$expected_schema_ver'."
  exit 2
fi

<%# This MUST match the SQL run by test/puppetlabs/puppetdb/scf/sql_test %>
cat > "$tmp_dir/delete_reports.sql" <<"DELETE"
BEGIN TRANSACTION;

DO $$ DECLARE
    r RECORD;
BEGIN
    FOR r IN (SELECT inhrelid::regclass AS child FROM pg_catalog.pg_inherits WHERE inhparent = 'reports_historical'::regclass OR inhparent = 'resource_events_historical'::regclass) LOOP
        EXECUTE 'DROP TABLE ' || quote_ident(r.child::text);
    END LOOP;

    EXECUTE 'TRUNCATE resource_events_latest';
    EXECUTE 'TRUNCATE reports_latest';
END $$;

COMMIT TRANSACTION;
DELETE

chown "$pg_user:$pg_user" "$tmp_dir/delete_reports.sql"

su - "$pg_user" -s /bin/sh -c "$psql_cmd -p $pg_port -d $pdb_db_name -f $tmp_dir/delete_reports.sql >&2"<|MERGE_RESOLUTION|>--- conflicted
+++ resolved
@@ -78,11 +78,7 @@
 
 # Verify that the PuppetDB schema version is the expected value
 # so that we do not incorrectly delete the report data.
-<<<<<<< HEAD
-expected_schema_ver=87
-=======
 expected_schema_ver=88
->>>>>>> 43e5acfc
 su - "$pg_user" -s /bin/sh -c "$psql_cmd -p $pg_port -d $pdb_db_name -c 'COPY ( SELECT max(version) FROM schema_migrations ) TO STDOUT;' > $tmp_dir/schema_ver"
 actual_schema_ver="$(cat "$tmp_dir/schema_ver")"
 if test "$actual_schema_ver" -ne $expected_schema_ver; then
