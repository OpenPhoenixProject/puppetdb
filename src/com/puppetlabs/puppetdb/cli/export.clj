;; ## Export utility
;;
;; This is a command-line tool for exporting data from PuppetDB.  It currently
;; only supports exporting catalog data.
;;
;; The command will produce a tarball that can then be used with the companion
;; `import` PuppetDB command-line tool to import data into another PuppetDB
;; database.

(ns com.puppetlabs.puppetdb.cli.export
  (:use [clj-time.core :only [now]]
        [com.puppetlabs.concurrent :only [bounded-pmap]]
        [clj-http.util :only [url-encode]])
  (:require [puppetlabs.kitchensink.core :as kitchensink]
            [com.puppetlabs.cheshire :as json]
            [fs.core :as fs]
            [clojure.java.io :as io]
            [clj-http.client :as client]
            [com.puppetlabs.archive :as archive]
            [slingshot.slingshot :refer [try+]]
            [com.puppetlabs.puppetdb.schema :as pls]
            [schema.core :as s]
            [clojure.string :as str]
            [com.puppetlabs.puppetdb.utils :as utils]))

;;;;;;;;;;;;;;;;;;;;;;;;;;;;;;;;;;;;;;;;;;;;;;;;;;;;;;;;;;;;;;;;;;;;;;;;;;;;;;;
;;; Internal Schemas

(def node-map {:catalog-timestamp (s/maybe String)
               :facts-timestamp (s/maybe String)
               :report-timestamp (s/maybe String)
               :catalog-environment (s/maybe String)
               :facts-environment (s/maybe String)
               :report-environment (s/maybe String)
               :certname String
               :deactivated (s/maybe String)})

(def cli-description "Export all PuppetDB catalog data to a backup file")

(def export-metadata-file-name "export-metadata.json")

;;;;;;;;;;;;;;;;;;;;;;;;;;;;;;;;;;;;;;;;;;;;;;;;;;;;;;;;;;;;;;;;;;;;;;;;;;;;;;;
;;; Catalog Exporting

(defn catalog-for-node
  "Given a node name, retrieve the catalog for the node."
  ([host port node] (catalog-for-node host port :v4 node))
  ([host port version node]
     {:pre  [(string? host)
             (integer? port)
             (string? node)]
      :post [((some-fn string? nil?) %)]}
     (let [{:keys [status body]} (client/get
                                  (format
                                   "http://%s:%s/%s/catalogs/%s"
                                   host port (name version) node)
                                  { :accept :json})]
       (when (= status 200) body))))

(pls/defn-validated catalog->tar :- utils/tar-item
  "Create a tar-item map for the `catalog`"
  [node :- String
   catalog-json-str :- String]
  {:msg (format "Writing catalog for node '%s'" node)
   :file-suffix ["catalogs" (format "%s.json" node)]
   :contents catalog-json-str})

;;;;;;;;;;;;;;;;;;;;;;;;;;;;;;;;;;;;;;;;;;;;;;;;;;;;;;;;;;;;;;;;;;;;;;;;;;;;;;;
;;; Fact Exporting

(defn parse-response
  "The parsed JSON response body"
  [{:keys [status body]}]
  (when (= status 200)
    (seq (json/parse-string body true))))

(pls/defn-validated facts-for-node
  :- {s/Keyword s/Any}
  "Supplying host, port, and optionally version,
   retrieve the factset for a given certname `node`"
  ([host :- String
    port :- s/Int
    node :- String]
     (facts-for-node host port :v4 node))
  ([host :- String
    port :- s/Int
    version :- s/Keyword
    node :- String]
      (when-let [facts (first (parse-response
                         (client/get
                           (format
                             "http://%s:%s/%s/factsets?query=%s"
                             host port (name version)
                             (url-encode
                               (format "[\"=\",\"certname\",\"%s\"]" node)))
                           {:accept :json})))]
        {:name node
         :values (:facts facts)
         :environment (:environment facts)})))

(pls/defn-validated facts->tar :- utils/tar-item
  "Creates a tar-item map for the collection of facts"
  [node :- String
   facts :- {s/Keyword s/Any}]
  {:msg (format "Writing facts for node '%s'" node)
   :file-suffix ["facts" (format "%s.json" node)]
   :contents (json/generate-pretty-string facts)})

;;;;;;;;;;;;;;;;;;;;;;;;;;;;;;;;;;;;;;;;;;;;;;;;;;;;;;;;;;;;;;;;;;;;;;;;;;;;;;;
;;; Report Exporting

(defn events-for-report-hash
  "Given a report hash, returns all events as a vector of maps."
  ([host port report-hash] (events-for-report-hash host port :v4 report-hash))
  ([host port version report-hash]
     {:pre [(string? host)
             (integer? port)
             (string? report-hash)]
      :post [(seq? %)]}
<<<<<<< HEAD
    (let [body (parse-response
                  (client/get
                     (format
                       "http://%s:%s/%s/events?query=%s"
                        host port (name version)
                        (url-encode (format "[\"=\",\"report\",\"%s\"]" report-hash)))))]
=======
     (let [body (parse-response
                  (client/get
                    (format
                      "http://%s:%s/%s/events?query=%s"
                      host port (name version) (url-encode (format "[\"=\",\"report\",\"%s\"]" report-hash)))))]
>>>>>>> b1ad96be
       (sort-by
        #(mapv % [:timestamp :resource-type :resource-title :property])
        (map
         #(dissoc % :report :certname :configuration-version :containing-class
                  :run-start-time :run-end-time :report-receive-time :environment)
         body)))))

(defn reports-for-node
  "Given a node name, retrieves the reports for the node."
  ([host port node] (reports-for-node host port :v4 node))
  ([host port version node]
     {:pre  [(string? host)
             (integer? port)
             (string? node)]
      :post [(or (nil? %) (seq? %))]}
     (when-let [body (parse-response
                      (client/get
                       (format
                        "http://%s:%s/%s/reports?query=%s"
                        host port (name version) (url-encode (format "[\"=\",\"certname\",\"%s\"]" node)))
                       {:accept :json}))]
       (map
        #(dissoc % :receive-time)
        (map
         #(merge % {:resource-events (events-for-report-hash host port version (get % :hash))})
         body)))))

(pls/defn-validated report->tar :- [utils/tar-item]
  "Create a tar-item map for the `report`"
  [node :- String
   reports :- [{:configuration-version s/Any
                :start-time s/Any
                s/Any s/Any}]]
  (mapv (fn [{:keys [configuration-version start-time] :as report}]
          (let [unique-seed (str start-time configuration-version)
                hash (kitchensink/utf8-string->sha1 unique-seed)]
            {:msg (format "Writing report for node '%s' (start-time: %s version: %s hash: %s)" node start-time configuration-version hash)
             :file-suffix ["reports" (format "%s-%s.json" node hash)]
             :contents (json/generate-pretty-string (dissoc report :hash))}))
        reports))

;;;;;;;;;;;;;;;;;;;;;;;;;;;;;;;;;;;;;;;;;;;;;;;;;;;;;;;;;;;;;;;;;;;;;;;;;;;;;;;
;;; Node Exporting

(pls/defn-validated get-node-data
  :- {:node String
      :facts [utils/tar-item]
      :reports [utils/tar-item]
      :catalog [utils/tar-item]}
  "Returns tar-item maps for the reports, facts and catalog of the given
   node, ready for being written to the filesystem"
  [host :- String
   port :- s/Int
   {:keys [certname] :as node-data} :- node-map]
  {:node certname
   :facts (when-not (str/blank? (:facts-timestamp node-data))
            [(facts->tar certname (facts-for-node host port certname))])
   :reports (when-not (str/blank? (:report-timestamp node-data))
              (report->tar certname (reports-for-node host port certname)))
   :catalog (when-not (str/blank? (:catalog-timestamp node-data))
              [(catalog->tar certname (catalog-for-node host port certname))])})

(defn get-nodes
  "Get a list of the names of all active nodes."
  [host port]
  {:pre  [(string? host)
          (integer? port)]
   :post [((some-fn nil? seq?) %)]}
  (parse-response
   (client/get
    (format "http://%s:%s/v4/nodes" host port)
    {:accept :json})))

;;;;;;;;;;;;;;;;;;;;;;;;;;;;;;;;;;;;;;;;;;;;;;;;;;;;;;;;;;;;;;;;;;;;;;;;;;;;;;;
;;; Metadata Exporting

(pls/defn-validated ^:dynamic export-metadata :- utils/tar-item
  "Metadata about this export; used during import to ensure version compatibility."
  []
  {:msg (str "Exporting PuppetDB metadata")
   :file-suffix [export-metadata-file-name]
   :contents (json/generate-pretty-string
               {:timestamp (now)
                :command-versions
                ;; This is not ideal that we are hard-coding the command version here, but
                ;;  in our current architecture I don't believe there is any way to introspect
                ;;  on which version of the `replace catalog` matches up with the current
                ;;  version of the `catalog` endpoint... or even to query what the latest
                ;;  version of a command is.  We should improve that.
                {:replace-catalog 5
                 :store-report 3
                 :replace-facts 3}})})

(defn- validate-cli!
  [args]
  (let [specs    [["-o" "--outfile OUTFILE" "Path to backup file (required)"]
                  ["-H" "--host HOST" "Hostname of PuppetDB server" :default "localhost"]
                  ["-p" "--port PORT" "Port to connect to PuppetDB server (HTTP protocol only)" :parse-fn #(Integer. %) :default 8080]]
        required [:outfile]]
    (try+
      (kitchensink/cli! args specs required)
      (catch map? m
        (println (:message m))
        (case (:type m)
          :puppetlabs.kitchensink.core/cli-error (System/exit 1)
          :puppetlabs.kitchensink.core/cli-help  (System/exit 0))))))

(defn -main
  [& args]
  (let [[{:keys [outfile host port]} _] (validate-cli! args)
        nodes (get-nodes host port)]
    ;; TODO: do we need to deal with SSL or can we assume this only works over a plaintext port?
    (with-open [tar-writer (archive/tarball-writer outfile)]
      (utils/add-tar-entry tar-writer (export-metadata))
      (doseq [node nodes
              :let [node-data (get-node-data host port node)]]
        (doseq [{:keys [msg] :as tar-item} (mapcat node-data [:catalog :reports :facts])]
          (println msg)
          (utils/add-tar-entry tar-writer tar-item))))))<|MERGE_RESOLUTION|>--- conflicted
+++ resolved
@@ -117,20 +117,12 @@
              (integer? port)
              (string? report-hash)]
       :post [(seq? %)]}
-<<<<<<< HEAD
-    (let [body (parse-response
-                  (client/get
-                     (format
-                       "http://%s:%s/%s/events?query=%s"
-                        host port (name version)
-                        (url-encode (format "[\"=\",\"report\",\"%s\"]" report-hash)))))]
-=======
      (let [body (parse-response
-                  (client/get
-                    (format
-                      "http://%s:%s/%s/events?query=%s"
-                      host port (name version) (url-encode (format "[\"=\",\"report\",\"%s\"]" report-hash)))))]
->>>>>>> b1ad96be
+                 (client/get
+                  (format
+                   "http://%s:%s/%s/events?query=%s"
+                   host port (name version)
+                   (url-encode (format "[\"=\",\"report\",\"%s\"]" report-hash)))))]
        (sort-by
         #(mapv % [:timestamp :resource-type :resource-title :property])
         (map
