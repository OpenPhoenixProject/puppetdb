;; ## Resource querying
;;
;; This implements resource querying, using the query compiler in
;; `com.puppetlabs.puppetdb.query`, basically by munging the results into the
;; right format and picking out the desired columns.
;;
(ns com.puppetlabs.puppetdb.query.resources
  (:require [cheshire.core :as json]
            [clojure.string :as string]
            [com.puppetlabs.utils :as utils])
  (:use [com.puppetlabs.jdbc :only [limited-query-to-vec
                                    convert-result-arrays
                                    with-transacted-connection
                                    add-limit-clause
                                    valid-jdbc-query?
                                    get-result-count
                                    paged-sql
                                    count-sql
                                    with-query-results-cursor]]
        [com.puppetlabs.puppetdb.query :only [resource-query->sql
                                              resource-operators-v1
                                              resource-operators-v2
                                              resource-operators-v3
                                              resource-columns]]
        [com.puppetlabs.puppetdb.query.paging :only [validate-order-by!]]))

(defn query->sql
  "Compile a resource `query` and an optional `paging-options` map, using the
  specified set of `operators`, into the SQL expressions necessary to retrieve
  the required data.

  The return value is a map.  It contains a key `:results-query`, which contains
  the SQL needed to retrieve the matching resources.  If the `paging-options`
  indicate that the user would also like a total count of available results,
  then the return value will also contain a key `:count-query` whose value
  contains the SQL necessary to retrieve the count data."
  ([operators query] (query->sql operators query {}))
  ([operators query paging-options]
   {:pre  [(sequential? query)]
    :post [(map? %)
           (valid-jdbc-query? (:results-query %))
           (or
             (not (:count? paging-options))
             (valid-jdbc-query? (:count-query %)))]}
    (validate-order-by! (map keyword (keys resource-columns)) paging-options)
    (let [[subselect & params] (resource-query->sql operators query)
          paged-subselect      (paged-sql subselect paging-options)
<<<<<<< HEAD
          sql (format (str "SELECT subquery1.certname, subquery1.resource, "
                                  "subquery1.type, subquery1.title, subquery1.tags, "
                                  "subquery1.exported, subquery1.file, "
                                  "subquery1.line, rpc.parameters "
                            "FROM (%s) subquery1 "
                            "LEFT OUTER JOIN resource_params_cache rpc "
                                "ON rpc.resource = subquery1.resource")
                paged-subselect)
=======
          sql                  (format "SELECT subquery1.certname, subquery1.resource,
                                               subquery1.type, subquery1.title, subquery1.tags,
                                               subquery1.exported, subquery1.file,
                                               subquery1.line, rp.name, rp.value
                                        FROM (%s) subquery1
                                        LEFT OUTER JOIN resource_params rp ON rp.resource = subquery1.resource"
                                 paged-subselect)
>>>>>>> fdb30d67
          ;; This is a little more complex than I'd prefer; the general query paging
          ;;  functions are built to work for SQL queries that return 1 row per
          ;;  PuppetDB result.  Since that's not the case for resources right now,
          ;;  we have to actually manage two separate SQL queries.  The introduction
          ;;  of the new `resource-params-cache` table in the next release should
          ;;  alleviate this problem and allow us to simplify this code.
          result               {:results-query (apply vector sql params)}]
      (if (:count? paging-options)
        (assoc result :count-query (apply vector (count-sql subselect) params))
        result))))

(def v1-query->sql
  (partial query->sql resource-operators-v1))

(def v2-query->sql
  (partial query->sql resource-operators-v2))

(def v3-query->sql
  (partial query->sql resource-operators-v3))

<<<<<<< HEAD
(defn deserialize-params
  [resources]
  (let [parse-params #(if % (json/parse-string %) {})]
    (map #(update-in % [:parameters] parse-params) resources)))

(defn with-queried-resources
  [query params func]
  (let [parse-params #(if % (json/parse-string %) {})]
    (with-query-results-cursor query params rs
      (func (deserialize-params rs)))))
=======
(defn- consolidate-resource-params
  "Given the raw query results from the database, consolidate all the resource
  parameters for each resource and put them into a hash on each resource keyed
  at `:parameters`."
  [query-results]
  (let [metadata_cols [:certname :resource :type :title :tags :exported :file :line]
        metadata      (apply juxt metadata_cols)
        groupings     (group-by metadata query-results)]
    (vec (for [[resource params] groupings]
           (assoc (zipmap metadata_cols resource)
                  :parameters
                  (into {} (for [param params :when (:name param)]
                             [(:name param) (json/parse-string (:value param))])))))))

(defn- post-process-results
  "Given the results of the query and the optional order-by paging clauses,
  consolidate the results into a form appropriate for returning to the user
  and sort them based on the order-by clauses, if there are any."
  [query-results order-bys]
  {:pre  [(vector? query-results)
          ((some-fn nil? sequential?) order-bys)
          (every? utils/order-by-expr? order-bys)]
   :post [(vector? %)]}
  (let [consolidated-results (consolidate-resource-params query-results)]
    (if (empty? order-bys)
      consolidated-results
      (vec (utils/order-by order-bys consolidated-results)))))
>>>>>>> fdb30d67

(defn limited-query-resources
  "Take a limit, a map of paging options, and a map of SQL queries as
  produced by `query->sql`, return a map containing the results of the
  query, as well as optional metadata.

  The returned map will contain a key `:result`, whose value is vector of
  resources which match the query.  If the paging-options used to generate
  the queries indicate that a total result count should also be returned, then
  the map will contain an additional key `:count`, whose value is an integer.

<<<<<<< HEAD
  Throws an exception if the query would return more than `limit` results.  (A
  value of `0` for `limit` means that the query should not be limited.)"
  [limit {:keys [results-query count-query] :as queries-map}]
  {:pre  [(and (integer? limit) (>= limit 0))]
   :post [(or (zero? limit) (<= (count %) limit))]}
  (let [[query & params] results-query
        limited-query (add-limit-clause limit query)
        results       (limited-query-to-vec limit (apply vector limited-query params))
        metadata_cols [:certname :resource :type :title :tags :exported :file :line]
        metadata      (apply juxt metadata_cols)
        results       {:result (deserialize-params results)}]
    (if count-query
      (assoc results :count (get-result-count count-query))
      results)))
=======
   Throws an exception if the query would return more than `limit` results.  (A
   value of `0` for `limit` means that the query should not be limited.)"
  ([limit queries-map]
    (limited-query-resources limit {} queries-map))
  ([limit paging-options {:keys [results-query count-query] :as queries-map}]
    {:pre  [(and (integer? limit) (>= limit 0))]
     :post [(or (zero? limit) (<= (count %) limit))]}
    (let [[query & params] results-query
          limited-query (add-limit-clause limit query)
          query-results (limited-query-to-vec limit (apply vector limited-query params))
          results       {:result
                          (post-process-results
                            query-results
                            (:order-by paging-options))}]
      (if count-query
        (assoc results :count (get-result-count count-query))
        results))))
>>>>>>> fdb30d67

(defn query-resources
  "Takes a map of SQL queries as produced by `query->sql`, and returns a map
  containing the query results and metadata.  For more detail on the return value,
  see `limited-query-resources`"
  [queries-map]
  {:pre [(map? queries-map)
         (valid-jdbc-query? (:results-query queries-map))]}
    (limited-query-resources 0 queries-map))<|MERGE_RESOLUTION|>--- conflicted
+++ resolved
@@ -44,8 +44,6 @@
              (valid-jdbc-query? (:count-query %)))]}
     (validate-order-by! (map keyword (keys resource-columns)) paging-options)
     (let [[subselect & params] (resource-query->sql operators query)
-          paged-subselect      (paged-sql subselect paging-options)
-<<<<<<< HEAD
           sql (format (str "SELECT subquery1.certname, subquery1.resource, "
                                   "subquery1.type, subquery1.title, subquery1.tags, "
                                   "subquery1.exported, subquery1.file, "
@@ -53,23 +51,15 @@
                             "FROM (%s) subquery1 "
                             "LEFT OUTER JOIN resource_params_cache rpc "
                                 "ON rpc.resource = subquery1.resource")
-                paged-subselect)
-=======
-          sql                  (format "SELECT subquery1.certname, subquery1.resource,
-                                               subquery1.type, subquery1.title, subquery1.tags,
-                                               subquery1.exported, subquery1.file,
-                                               subquery1.line, rp.name, rp.value
-                                        FROM (%s) subquery1
-                                        LEFT OUTER JOIN resource_params rp ON rp.resource = subquery1.resource"
-                                 paged-subselect)
->>>>>>> fdb30d67
+                subselect)
+          paged-select (paged-sql sql paging-options)
           ;; This is a little more complex than I'd prefer; the general query paging
           ;;  functions are built to work for SQL queries that return 1 row per
           ;;  PuppetDB result.  Since that's not the case for resources right now,
           ;;  we have to actually manage two separate SQL queries.  The introduction
           ;;  of the new `resource-params-cache` table in the next release should
           ;;  alleviate this problem and allow us to simplify this code.
-          result               {:results-query (apply vector sql params)}]
+          result               {:results-query (apply vector paged-select params)}]
       (if (:count? paging-options)
         (assoc result :count-query (apply vector (count-sql subselect) params))
         result))))
@@ -83,7 +73,6 @@
 (def v3-query->sql
   (partial query->sql resource-operators-v3))
 
-<<<<<<< HEAD
 (defn deserialize-params
   [resources]
   (let [parse-params #(if % (json/parse-string %) {})]
@@ -94,49 +83,18 @@
   (let [parse-params #(if % (json/parse-string %) {})]
     (with-query-results-cursor query params rs
       (func (deserialize-params rs)))))
-=======
-(defn- consolidate-resource-params
-  "Given the raw query results from the database, consolidate all the resource
-  parameters for each resource and put them into a hash on each resource keyed
-  at `:parameters`."
-  [query-results]
-  (let [metadata_cols [:certname :resource :type :title :tags :exported :file :line]
-        metadata      (apply juxt metadata_cols)
-        groupings     (group-by metadata query-results)]
-    (vec (for [[resource params] groupings]
-           (assoc (zipmap metadata_cols resource)
-                  :parameters
-                  (into {} (for [param params :when (:name param)]
-                             [(:name param) (json/parse-string (:value param))])))))))
-
-(defn- post-process-results
-  "Given the results of the query and the optional order-by paging clauses,
-  consolidate the results into a form appropriate for returning to the user
-  and sort them based on the order-by clauses, if there are any."
-  [query-results order-bys]
-  {:pre  [(vector? query-results)
-          ((some-fn nil? sequential?) order-bys)
-          (every? utils/order-by-expr? order-bys)]
-   :post [(vector? %)]}
-  (let [consolidated-results (consolidate-resource-params query-results)]
-    (if (empty? order-bys)
-      consolidated-results
-      (vec (utils/order-by order-bys consolidated-results)))))
->>>>>>> fdb30d67
 
 (defn limited-query-resources
-  "Take a limit, a map of paging options, and a map of SQL queries as
-  produced by `query->sql`, return a map containing the results of the
-  query, as well as optional metadata.
+  "Take a limit, and a map of SQL queries as produced by `query->sql`, return
+  a map containing the results of the query, as well as optional metadata.
 
   The returned map will contain a key `:result`, whose value is vector of
   resources which match the query.  If the paging-options used to generate
   the queries indicate that a total result count should also be returned, then
   the map will contain an additional key `:count`, whose value is an integer.
 
-<<<<<<< HEAD
-  Throws an exception if the query would return more than `limit` results.  (A
-  value of `0` for `limit` means that the query should not be limited.)"
+   Throws an exception if the query would return more than `limit` results.  (A
+   value of `0` for `limit` means that the query should not be limited.)"
   [limit {:keys [results-query count-query] :as queries-map}]
   {:pre  [(and (integer? limit) (>= limit 0))]
    :post [(or (zero? limit) (<= (count %) limit))]}
@@ -149,25 +107,6 @@
     (if count-query
       (assoc results :count (get-result-count count-query))
       results)))
-=======
-   Throws an exception if the query would return more than `limit` results.  (A
-   value of `0` for `limit` means that the query should not be limited.)"
-  ([limit queries-map]
-    (limited-query-resources limit {} queries-map))
-  ([limit paging-options {:keys [results-query count-query] :as queries-map}]
-    {:pre  [(and (integer? limit) (>= limit 0))]
-     :post [(or (zero? limit) (<= (count %) limit))]}
-    (let [[query & params] results-query
-          limited-query (add-limit-clause limit query)
-          query-results (limited-query-to-vec limit (apply vector limited-query params))
-          results       {:result
-                          (post-process-results
-                            query-results
-                            (:order-by paging-options))}]
-      (if count-query
-        (assoc results :count (get-result-count count-query))
-        results))))
->>>>>>> fdb30d67
 
 (defn query-resources
   "Takes a map of SQL queries as produced by `query->sql`, and returns a map
