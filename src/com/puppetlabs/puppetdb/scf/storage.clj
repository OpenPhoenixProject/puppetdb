--- conflicted
+++ resolved
@@ -436,12 +436,7 @@
 
   The result map has the following format:
 
-<<<<<<< HEAD
     {:resource [[<catalog hash> <resouce hash> <type> <title> <tags> <exported?> <sourcefile> <sourceline>] ...]
-=======
-    {:hashes [[<catalog hash> <resource hash>] ...]
-     :metadata [[<resouce hash> <type> <title> <exported?> <file> <line>] ...]
->>>>>>> 831c625e
      :parameters [[<resource hash> <name> <value>] ...]
      :parameters_cache [[<resource hash> <parameters>] ...]}
 
@@ -472,12 +467,8 @@
         resource-values (for [[ref resource] refs-to-resources
                               :let [hash (refs-to-hashes ref)]]
                           (resource->values catalog-hash resource hash (persisted? hash)))
-<<<<<<< HEAD
         lookup-table    [[:parameters_cache "INSERT INTO resource_params_cache (resource, parameters) VALUES (?, ?)"]
-                         [:resource "INSERT INTO catalog_resources (catalog,resource,type,title,tags,exported,sourcefile,sourceline) VALUES (?,?,?,?,?,?,?,?)"]
-=======
-        lookup-table    [[:resource "INSERT INTO catalog_resources (catalog,resource,type,title,tags,exported,file,line) VALUES (?,?,?,?,?,?,?,?)"]
->>>>>>> 831c625e
+                         [:resource "INSERT INTO catalog_resources (catalog,resource,type,title,tags,exported,file,line) VALUES (?,?,?,?,?,?,?,?)"]
                          [:parameters "INSERT INTO resource_params (resource,name,value) VALUES (?,?,?)"]]]
     (sql/transaction
      (doseq [[lookup the-sql] lookup-table
