--- conflicted
+++ resolved
@@ -1,11 +1,7 @@
 (ns puppetlabs.puppetdb.cli.fact-storage-benchmark
   (:require [puppetlabs.puppetdb.client :as client]
-<<<<<<< HEAD
-            [clj-time.core :as t]
             [puppetlabs.puppetdb.cli.util :refer [exit run-cli-cmd]]
-=======
             [puppetlabs.puppetdb.time :refer [now]]
->>>>>>> e171edfb
             [puppetlabs.puppetdb.utils :as utils :refer [println-err]]
             [puppetlabs.puppetdb.cheshire :as json]
             [clojure.core.async :as async]
