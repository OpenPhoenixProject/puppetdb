(ns puppetlabs.puppetdb.cli.services
  "Main entrypoint

   PuppetDB consists of several, cooperating components:

   * Command processing

     PuppetDB uses a CQRS pattern for making changes to its domain
     objects (facts, catalogs, etc). Instead of simply submitting data
     to PuppetDB and having it figure out the intent, the intent
     needs to explicitly be codified as part of the operation. This is
     known as a \"command\" (e.g. \"replace the current facts for node
     X\").

     Commands are processed asynchronously, however we try to do our
     best to ensure that once a command has been accepted, it will
     eventually be executed. Ordering is also preserved. To do this,
     all incoming commands are placed in a message queue which the
     command processing subsystem reads from in FIFO order.

     Refer to `puppetlabs.puppetdb.command` for more details.

   * Message queue

     We use an embedded instance of AciveMQ to handle queueing duties
     for the command processing subsystem. The message queue is
     persistent, and it only allows connections from within the same
     VM.

     Refer to `puppetlabs.puppetdb.mq` for more details.

   * REST interface

     All interaction with PuppetDB is conducted via its REST API. We
     embed an instance of Jetty to handle web server duties. Commands
     that come in via REST are relayed to the message queue. Read-only
     requests are serviced synchronously.

   * Database sweeper

     As catalogs are modified, unused records may accumulate and stale
     data may linger in the database. We periodically sweep the
     database, compacting it and performing regular cleanup so we can
     maintain acceptable performance."
  (:require [clj-time.core :refer [ago]]
            [clojure.java.io :as io]
            [clojure.java.jmx :as jmx]
            [clojure.tools.logging :as log]
            [compojure.core :as compojure]
            [metrics.reporters.jmx :as jmx-reporter]
            [overtone.at-at :refer [mk-pool interspaced]]
            [puppetlabs.kitchensink.core :as kitchensink]
            [puppetlabs.puppetdb.cheshire :as json]
            [puppetlabs.puppetdb.command.constants :refer [command-names]]
            [puppetlabs.puppetdb.command.dlo :as dlo]
            [puppetlabs.puppetdb.config :as conf]
            [puppetlabs.puppetdb.http.server :as server]
            [puppetlabs.puppetdb.jdbc :as jdbc]
            [puppetlabs.puppetdb.meta.version :as version]
            [puppetlabs.puppetdb.metrics.core :as metrics]
            [puppetlabs.puppetdb.mq :as mq]
            [puppetlabs.puppetdb.query-eng :as qeng]
            [puppetlabs.puppetdb.query.population :as pop]
            [puppetlabs.puppetdb.scf.migrate :refer [migrate! indexes!]]
            [puppetlabs.puppetdb.scf.storage :as scf-store]
            [puppetlabs.puppetdb.scf.storage-utils :as sutils]
            [puppetlabs.puppetdb.time :refer [to-seconds to-millis parse-period
                                              format-period period?]]
            [puppetlabs.puppetdb.utils :as utils]
            [puppetlabs.trapperkeeper.core :refer [defservice] :as tk]
            [puppetlabs.trapperkeeper.services :refer [service-id service-context]]
            [robert.hooke :as rh]
            [slingshot.slingshot :refer [throw+ try+]])
  (:import [javax.jms ExceptionListener]))

(def cli-description "Main PuppetDB daemon")
(def database-metrics-registry (get-in metrics/metrics-registries [:database :registry]))

;; ## Wiring
;;
;; The following functions setup interaction between the main
;; PuppetDB components.

(defn auto-expire-nodes!
  "Expire nodes which haven't had any activity (catalog/fact submission)
  for more than `node-ttl`."
  [node-ttl db]
  {:pre [(map? db)
         (period? node-ttl)]}
  (try
    (kitchensink/demarcate
     (format "sweep of stale nodes (threshold: %s)"
             (format-period node-ttl))
     (jdbc/with-transacted-connection db
       (doseq [node (scf-store/stale-nodes (ago node-ttl))]
         (log/infof "Auto-expiring node %s" node)
         (scf-store/expire-node! node))))
    (catch Exception e
      (log/error e "Error while deactivating stale nodes"))))

(defn purge-nodes!
  "Delete nodes which have been *deactivated or expired* longer than `node-purge-ttl`."
  [node-purge-ttl db]
  {:pre [(map? db)
         (period? node-purge-ttl)]}
  (try
    (kitchensink/demarcate
     (format "purge deactivated and expired nodes (threshold: %s)"
             (format-period node-purge-ttl))
     (jdbc/with-transacted-connection db
       (scf-store/purge-deactivated-and-expired-nodes! (ago node-purge-ttl))))
    (catch Exception e
      (log/error e "Error while purging deactivated and expired nodes"))))

(defn sweep-reports!
  "Delete reports which are older than than `report-ttl`."
  [report-ttl db]
  {:pre [(map? db)
         (period? report-ttl)]}
  (try
    (kitchensink/demarcate
     (format "sweep of stale reports (threshold: %s)"
             (format-period report-ttl))
     (jdbc/with-transacted-connection db
       (scf-store/delete-reports-older-than! (ago report-ttl))))
    (catch Exception e
      (log/error e "Error while sweeping reports"))))

(defn compress-dlo!
  "Compresses discarded message which are older than `dlo-compression-threshold`."
  [dlo dlo-compression-threshold]
  (try
    (kitchensink/demarcate
     (format "compression of discarded messages (threshold: %s)"
             (format-period dlo-compression-threshold))
     (dlo/compress! dlo dlo-compression-threshold))
    (catch Exception e
      (log/error e "Error while compressing discarded messages"))))

(defn garbage-collect!
  "Perform garbage collection on `db`, which means deleting any orphaned data.
  This basically just wraps the corresponding scf.storage function with some
  logging and other ceremony. Exceptions are logged but otherwise ignored."
  [db]
  {:pre [(map? db)]}
  (try
    (kitchensink/demarcate
      "database garbage collection"
      (scf-store/garbage-collect! db))
    (catch Exception e
      (log/error e "Error during garbage collection"))))

(defn maybe-check-for-updates
  [config read-db]
  (if (conf/foss? config)
    (-> config
        conf/update-server
        (version/check-for-updates! read-db))
    (log/debug "Skipping update check on Puppet Enterprise")))

(defn shutdown-mq
  "Explicitly shut down the queue `broker`"
  [{:keys [broker mq-factory mq-connection]}]
  (when broker
    (log/info "Shutting down the messsage queues.")
    (mq/stop-broker! broker)))

(defn stop-puppetdb
  "Shuts down PuppetDB, releasing resources when possible.  If this is
  not a normal shutdown, emergency? must be set, which currently just
  produces a fatal level level log message, instead of info."
  [context]
  (log/info "Shutdown request received; puppetdb exiting.")
  (shutdown-mq context)
  (when-let [ds (get-in context [:shared-globals :scf-write-db :datasource])]
    (.close ds))
  (when-let [ds (get-in context [:shared-globals :scf-read-db :datasource])]
    (.close ds))
  context)

(defn- transfer-old-messages! [mq-endpoint]
  (let [[pending exists?]
        (try+
         [(mq/queue-size "localhost" "com.puppetlabs.puppetdb.commands") true]
         (catch [:type ::mq/queue-not-found] ex [0 false]))]
    (when (pos? pending)
      (log/infof "Transferring %d commands from legacy queue" pending)
      (let [n (mq/transfer-messages! "localhost"
                                     "com.puppetlabs.puppetdb.commands"
                                     mq-endpoint)]
        (log/infof "Transferred %d commands from legacy queue" n)))
    (when exists?
      (mq/remove-queue! "localhost" "com.puppetlabs.puppetdb.commands")
      (log/info "Removed legacy queue"))))

(defn initialize-schema
  "Ensure the database is migrated to the latest version, and warn if
<<<<<<< HEAD
  it's deprecated, log and exit if it's unsupported."
=======
  it's deprecated, log and exit if it's unsupported. We do this in a
  single connection because HSQLDB seems to get confused if the
  database doesn't exist but we open and close a connection without
  creating anything.

  This function will return true iff any migrations were run."
>>>>>>> 13aa236f
  [db-conn-pool config]
  (jdbc/with-db-connection db-conn-pool
    (scf-store/validate-database-version #(System/exit 1))
    @sutils/db-metadata
    (let [migrated? (migrate! db-conn-pool)]
      (indexes! config)
      migrated?)))

(defn init-with-db
  "All initialization operations needing a database connection should
  happen here. This function creates a connection pool using
  `write-db-config` that will hang until it is able to make a
  connection to the database. This covers the case of the database not
  being fully started when PuppetDB starts. This connection pool will
  be opened and closed within the body of this function.

  This function will return true iff any migrations were run."
  [write-db-config config]
  (loop [db-spec (assoc write-db-config
                        ;; Block waiting to grab a connection
                        :connection-timeout 15000
                        :pool-name "PDBMigrationsPool")]
    (if-let [result
             (try
               (with-open [init-db-pool (jdbc/make-connection-pool db-spec
                                                                   database-metrics-registry)]
                 (let [db-pool-map {:datasource init-db-pool}]
                   (initialize-schema db-pool-map config)
                   ::success))
               (catch java.sql.SQLTransientConnectionException e
                 (log/error e "Error while attempting to create connection pool")))]
      result
      (recur db-spec))))

(defn start-puppetdb
  [context config service get-registered-endpoints]
  {:pre [(map? context)
         (map? config)]
   :post [(map? %)
          (every? (partial contains? %) [:broker])]}
  (let [{:keys [developer jetty
                database read-database
                puppetdb command-processing]} config
        {:keys [pretty-print]} developer
        {:keys [gc-interval dlo-compression-interval node-ttl
                node-purge-ttl report-ttl]} database
        {:keys [dlo-compression-threshold]} command-processing
        {:keys [disable-update-checking]} puppetdb

        write-db (jdbc/pooled-datasource (assoc database :pool-name "PDBWritePool")
                                         database-metrics-registry)
        read-db (jdbc/pooled-datasource (assoc read-database :read-only? true :pool-name "PDBReadPool")
                                        database-metrics-registry)
        discard-dir (io/file (conf/mq-discard-dir config))]

    (when-let [v (version/version)]
      (log/infof "PuppetDB version %s" v))

<<<<<<< HEAD
    (init-with-db database config)

    (let [population-registry (get-in metrics/metrics-registries [:population :registry])]
      (pop/initialize-population-metrics! population-registry read-db))
=======
    (when (init-with-db database config)
      (sutils/async-vacuum-analyze write-db))

    (pop/initialize-metrics read-db)
>>>>>>> 13aa236f

    (when (.exists discard-dir)
      (dlo/create-metrics-for-dlo! discard-dir))
    (let [broker (try
                   (log/info "Starting broker")
                   (mq/build-and-start-broker! "localhost"
                                               (conf/mq-dir config)
                                               command-processing)
                   (catch java.io.EOFException e
                     (log/error
                      "EOF Exception caught during broker start, this "
                      "might be due to KahaDB corruption. Consult the "
                      "PuppetDB troubleshooting guide.")
                     (throw e)))
          globals {:scf-read-db read-db
                   :scf-write-db write-db
                   :pretty-print pretty-print}]
      (transfer-old-messages! (conf/mq-endpoint config))

      (when-not disable-update-checking
        (maybe-check-for-updates config read-db))

      ;; Pretty much this helper just knows our job-pool and gc-interval
      (let [job-pool (mk-pool)
            gc-interval-millis (to-millis gc-interval)
            dlo-compression-interval-millis (to-millis dlo-compression-interval)
            seconds-pos? (comp pos? to-seconds)
            db-maintenance-tasks (fn []
                                   (do
                                     (when (seconds-pos? node-ttl) (auto-expire-nodes! node-ttl write-db))
                                     (when (seconds-pos? node-purge-ttl) (purge-nodes! node-purge-ttl write-db))
                                     (when (seconds-pos? report-ttl) (sweep-reports! report-ttl write-db))
                                     ;; Order is important here to ensure
                                     ;; anything referencing an env or resource
                                     ;; param is purged first
                                     (garbage-collect! write-db)))]
        (when (pos? gc-interval-millis)
          ;; Run database maintenance tasks seqentially to avoid
          ;; competition. Each task must handle its own errors.
          (interspaced gc-interval-millis db-maintenance-tasks job-pool))
        (when (pos? dlo-compression-interval-millis)
          (interspaced dlo-compression-interval-millis
                       #(compress-dlo! dlo-compression-threshold discard-dir)
                       job-pool)))
      (assoc context
             :broker broker
             :shared-globals globals))))

(defprotocol PuppetDBServer
  (shared-globals [this])
  (set-url-prefix [this url-prefix])
  (query [this version query-expr paging-options row-callback-fn]
    "Call `row-callback-fn' for matching rows.  The `paging-options' should
    be a map containing :order_by, :offset, and/or :limit."))

(defservice puppetdb-service
  "Defines a trapperkeeper service for PuppetDB; this service is responsible
  for initializing all of the PuppetDB subsystems and registering shutdown hooks
  that trapperkeeper will call on exit."
  PuppetDBServer
  [[:DefaultedConfig get-config]
   [:WebroutingService add-ring-handler get-registered-endpoints]]
  (init [this context]

        (doseq [{:keys [reporter]} (vals metrics/metrics-registries)]
          (jmx-reporter/start reporter))
        (assoc context :url-prefix (atom nil)))
  (start [this context]
         (start-puppetdb context (get-config) this get-registered-endpoints))

  (stop [this context]
        (doseq [{:keys [reporter]} (vals metrics/metrics-registries)]
          (jmx-reporter/stop reporter))
        (stop-puppetdb context))
  (set-url-prefix [this url-prefix]
                  (let [old-url-prefix (:url-prefix (service-context this))]
                    (when-not (compare-and-set! old-url-prefix nil url-prefix)
                      (throw+ {:url-prefix old-url-prefix
                               :new-url-prefix url-prefix
                               :type ::url-prefix-already-set}
                              (format "Attempt to set url-prefix to %s when it's already been set to %s" url-prefix @old-url-prefix)))))
  (shared-globals [this]
                  (:shared-globals (service-context this)))
  (query [this version query-expr paging-options row-callback-fn]
         (let [sc (service-context this)
               query-options (-> (get sc :shared-globals)
                                 (select-keys [:scf-read-db :warn-experimental])
                                 (assoc :url-prefix @(get sc :url-prefix)))]
           (qeng/stream-query-result version query-expr paging-options query-options row-callback-fn))))

(def ^{:arglists `([& args])
       :doc "Starts PuppetDB as a service via Trapperkeeper.  Aguments
        TK's normal config parsing to do a bit of extra
        customization."}
  -main
  (fn [& args]
    (rh/add-hook #'puppetlabs.trapperkeeper.config/parse-config-data
                 #'conf/hook-tk-parse-config-data)
    (apply tk/main args)))<|MERGE_RESOLUTION|>--- conflicted
+++ resolved
@@ -195,16 +195,9 @@
 
 (defn initialize-schema
   "Ensure the database is migrated to the latest version, and warn if
-<<<<<<< HEAD
-  it's deprecated, log and exit if it's unsupported."
-=======
-  it's deprecated, log and exit if it's unsupported. We do this in a
-  single connection because HSQLDB seems to get confused if the
-  database doesn't exist but we open and close a connection without
-  creating anything.
+  it's deprecated, log and exit if it's unsupported.
 
   This function will return true iff any migrations were run."
->>>>>>> 13aa236f
   [db-conn-pool config]
   (jdbc/with-db-connection db-conn-pool
     (scf-store/validate-database-version #(System/exit 1))
@@ -263,17 +256,11 @@
     (when-let [v (version/version)]
       (log/infof "PuppetDB version %s" v))
 
-<<<<<<< HEAD
-    (init-with-db database config)
+    (when (init-with-db database config)
+      (sutils/async-vacuum-analyze write-db))
 
     (let [population-registry (get-in metrics/metrics-registries [:population :registry])]
       (pop/initialize-population-metrics! population-registry read-db))
-=======
-    (when (init-with-db database config)
-      (sutils/async-vacuum-analyze write-db))
-
-    (pop/initialize-metrics read-db)
->>>>>>> 13aa236f
 
     (when (.exists discard-dir)
       (dlo/create-metrics-for-dlo! discard-dir))
