--- conflicted
+++ resolved
@@ -418,7 +418,6 @@
       (log/info (trs "PuppetDB version {0}" v)))
     (init-with-db database config)
 
-<<<<<<< HEAD
     (if upgrade-and-exit?
       (assoc context :shared-globals globals)
       (do
@@ -451,55 +450,15 @@
             (when (pos? gc-interval-millis)
               (let [request (db-config->clean-request database)]
                 (interspaced gc-interval-millis
-                             #(collect-garbage write-db clean-lock database request)
+                             #(coordinate-gc-with-shutdown write-db clean-lock
+                                                           database request
+                                                           (:stop-status context))
                              job-pool)))
             (assoc context
                    :job-pool job-pool
                    :shared-globals globals
                    :clean-lock clean-lock
                    :command-loader command-loader)))))))
-=======
-    (let [population-registry (get-in metrics/metrics-registries [:population :registry])]
-      (pop/initialize-population-metrics! population-registry read-db))
-
-    ;; Error handling here?
-    (let [stockdir (conf/stockpile-dir config)
-          command-chan (async/chan
-                         (queue/sorted-command-buffer
-                          max-enqueued
-                          #(cmd/update-counter! :invalidated %1 %2 inc!)))
-          [q load-messages] (queue/create-or-open-stockpile (conf/stockpile-dir config))
-          globals {:scf-read-db read-db
-                   :scf-write-db write-db
-                   :pretty-print pretty-print
-                   :q q
-                   :dlo (dlo/initialize (get-path stockdir "discard")
-                                        (get-in metrics-registries
-                                                [:dlo :registry]))
-                   :command-chan command-chan}
-          clean-lock (ReentrantLock.)
-          command-loader (when load-messages
-                           (future
-                             (load-messages command-chan cmd/inc-cmd-depth)))]
-
-      ;; Pretty much this helper just knows our job-pool and gc-interval
-      (let [job-pool (mk-pool)
-            gc-interval-millis (to-millis gc-interval)]
-        (when-not disable-update-checking
-          (maybe-check-for-updates config read-db job-pool))
-        (when (pos? gc-interval-millis)
-          (let [request (db-config->clean-request database)]
-            (interspaced gc-interval-millis
-                         #(coordinate-gc-with-shutdown write-db clean-lock
-                                                       database request
-                                                       (:stop-status context))
-                         job-pool)))
-        (assoc context
-               :job-pool job-pool
-               :shared-globals globals
-               :clean-lock clean-lock
-               :command-loader command-loader)))))
->>>>>>> 35feda4a
 
 (defn db-unsupported-msg
     "Returns a message describing which databases are supported."
