--- conflicted
+++ resolved
@@ -88,20 +88,15 @@
       ["extract" columns crit]
 
       [["extract" columns subquery]]
-      ["extract" columns (add-criteria crit subquery)]
+      (if (= "group_by" (first subquery))
+        ["extract" columns crit subquery]
+        ["extract" columns ["and" subquery crit]])
 
       [["extract" columns subquery clauses]]
       ["extract" columns (add-criteria crit subquery) clauses]
 
-<<<<<<< HEAD
       [["from" entity]]
       ["from" entity crit]
-=======
-    [["extract" columns subquery]]
-    (if (= "group_by" (first subquery))
-      ["extract" columns crit subquery]
-      ["extract" columns ["and" subquery crit]])
->>>>>>> 13aa236f
 
       [["from" entity subquery]]
       ["from" entity (add-criteria crit subquery)]
