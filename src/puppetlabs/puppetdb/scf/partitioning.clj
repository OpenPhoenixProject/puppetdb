(ns puppetlabs.puppetdb.scf.partitioning
  "Handles all work related to database table partitioning"
  (:require
   [clojure.string :refer [lower-case]]
   [puppetlabs.i18n.core :refer [trs]]
   [puppetlabs.puppetdb.jdbc :as jdbc]
   [schema.core :as s])
  (:import (java.time LocalDateTime LocalDate ZoneId ZonedDateTime Instant)
           (java.time.temporal ChronoUnit)
           (java.time.format DateTimeFormatter)))

(defn get-partition-names
  "Return all partition names given the parent table name"
  [table]
    (->> ["SELECT inhrelid::regclass AS child
            FROM pg_catalog.pg_inherits
            WHERE inhparent = ?::regclass;"
          table]
         jdbc/query-to-vec
         (map :child)
         (map str)))

(defn get-temporal-partitions
  "Returns a vector of {:table full-table-name :part partition-key}
  values for all the existing partitions associated with the
  name-prefix, e.g. request for \"reports\" might produce a vector of
  maps like {:table \"reports_20200802z\" :part \"20200802z\"}."
  [parent-table]
  (mapv (fn [tablename]
          {:table tablename
           :part (subs tablename (- (count tablename) 9))})
        (get-partition-names parent-table)))

(defn date-suffix
  [date]
  (let [formatter (.withZone DateTimeFormatter/BASIC_ISO_DATE (ZoneId/of "UTC"))]
<<<<<<< HEAD
    (.format date formatter)))
=======
    (lower-case (.format date formatter))))
>>>>>>> 18fa7cce

(defn to-zoned-date-time
  [date]
  (cond
    (instance? LocalDateTime date) (.atZone date (ZoneId/of "UTC"))
    (instance? LocalDate date) (.atStartOfDay date (ZoneId/of "UTC"))
    (instance? ZonedDateTime date) (.withZoneSameInstant date (ZoneId/of "UTC"))
    (instance? java.sql.Timestamp date) (-> date
                                            (.toInstant)
                                            (ZonedDateTime/ofInstant (ZoneId/of "UTC")))
    (instance? Instant date) (.atZone date (ZoneId/of "UTC"))
    :else (throw (ex-info (trs "Unhandled date type {0}" (type date)) {:date date}))))

(s/defn create-partition
  [parent-table :- s/Str
   prefix :- s/Str
   date :- (s/cond-pre LocalDate LocalDateTime ZonedDateTime Instant java.sql.Timestamp)]
  (let [date (to-zoned-date-time date)                      ;; guarantee a ZonedDateTime, so our suffix ends in Z
        start-of-day (-> date
                         (.truncatedTo (ChronoUnit/DAYS)))  ;; this is a ZonedDateTime
        start-of-next-day (-> start-of-day
                              (.plusDays 1))
        date-formatter DateTimeFormatter/ISO_OFFSET_DATE_TIME

        table-name-suffix (date-suffix date)
        full-table-name (format "%s_%s" prefix table-name-suffix)]
    (jdbc/do-commands
      (format (str "CREATE TABLE IF NOT EXISTS %s PARTITION OF %s "
                   "FOR VALUES FROM ('%s') TO ('%s')")
              full-table-name
              parent-table
              ;; this will write the constraint in UTC. note: when you read this back from the database,
              ;; you will get it in local time.
              ;; example: constraint will have 2019-09-21T00:00:00Z but upon querying, you'll see 2019-09-21 17:00:00-07
              ;; this is just the database performing l10n
              ;;
              ;; NOTE: in PostgreSQL 11 the 'VALUES FROM' entries must be literal
              ;; constants (we can't use any postgres cast functions), so we're
              ;; relying on the date-formatter's ISO_OFFSET_DATE_TIME format to
              ;; present them in a timestamp with timezone format.
              (.format start-of-day date-formatter)
              (.format start-of-next-day date-formatter)))))

(defn create-resource-events-partition
  "Creates a partition in the resource_events table"
  [^Instant date]
  (create-partition "resource_events_historical" "resource_events" date))

(defn create-reports-partition
  "Creates a partition in the reports table"
  [date]
  (create-partition "reports_historical" "reports" date))<|MERGE_RESOLUTION|>--- conflicted
+++ resolved
@@ -34,11 +34,7 @@
 (defn date-suffix
   [date]
   (let [formatter (.withZone DateTimeFormatter/BASIC_ISO_DATE (ZoneId/of "UTC"))]
-<<<<<<< HEAD
-    (.format date formatter)))
-=======
     (lower-case (.format date formatter))))
->>>>>>> 18fa7cce
 
 (defn to-zoned-date-time
   [date]
