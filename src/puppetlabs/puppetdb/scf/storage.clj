(ns puppetlabs.puppetdb.scf.storage
  "Catalog persistence

  Catalogs are persisted in a relational database. Roughly speaking,
  the schema looks like this:

  * resource_parameters are associated 0 to N catalog_resources (they are
  deduped across catalogs). It's possible for a resource_param to exist in the
  database, yet not be associated with a catalog. This is done as a
  performance optimization.

  * edges are associated with a single catalog

  * catalogs are associated with a single certname

  * facts are associated with a single certname

   The standard set of operations on information in the database will
   likely result in dangling resources and catalogs; to clean these
   up, it's important to run `garbage-collect!`."
  (:require
   [clojure.data :as data]
   [clojure.java.jdbc :as sql]
   [clojure.string :as str]
   [clojure.tools.logging :as log]
   [honey.sql :as hsql]
   [metrics.counters :refer [counter inc! value]]
   [metrics.gauges :refer [gauge-fn]]
   [metrics.histograms :refer [histogram update!]]
   [metrics.timers :refer [timer time!]]
   [murphy :refer [try!]]
   [next.jdbc :as nxt]
   [next.jdbc.plan :refer [select-one!]]
   [puppetlabs.i18n.core :refer [trs]]
   [puppetlabs.kitchensink.core :as kitchensink]
   [puppetlabs.puppetdb.catalogs :as cat]
   [puppetlabs.puppetdb.cheshire :as json]
   [puppetlabs.puppetdb.facts :as facts :refer [facts-schema]]
   [puppetlabs.puppetdb.jdbc :as jdbc :refer [do-hsql query-to-vec]]
   [puppetlabs.puppetdb.metrics.core :as metrics]
   [puppetlabs.puppetdb.package-util :as pkg-util]
   [puppetlabs.puppetdb.reports :as reports]
   [puppetlabs.puppetdb.scf.hash :as shash]
   [puppetlabs.puppetdb.scf.partitioning :as partitioning]
   [puppetlabs.puppetdb.scf.storage-utils :as sutils
    :refer [munge-hash-for-storage]]
   [puppetlabs.puppetdb.schema :as pls :refer [defn-validated]]
   [puppetlabs.puppetdb.time :as time
    :refer [ago now to-timestamp from-sql-date before?]]
   [puppetlabs.puppetdb.utils :as utils
    :refer [env-config-for-db-ulong with-noisy-failure]]
   [puppetlabs.puppetdb.utils.metrics :as mutils]
   [schema.core :as s])
  (:import
   (clojure.lang ExceptionInfo)
   (java.security MessageDigest)
   (java.sql SQLException Timestamp)
   (java.time ZoneId ZonedDateTime)
   (java.util Arrays)
   (org.joda.time Period)
   (org.postgresql.util PGobject)))

;;;;;;;;;;;;;;;;;;;;;;;;;;;;;;;;;;;;;;;;;;;;;;;;;;;;;;;;;;;;;;;;;;;;;;;;;;;;;;;
;;; Schemas

(def resource-ref-schema
  {:type String
   :title String})

(def json-primitive-schema (s/cond-pre String Number Boolean))

(def resource-schema
  (merge resource-ref-schema
         {(s/optional-key :exported) Boolean
          (s/optional-key :file) String
          (s/optional-key :line) s/Int
          (s/optional-key :tags) #{String}
          (s/optional-key :aliases) #{String}
          (s/optional-key :parameters) {s/Any s/Any}}))

(def resource-ref->resource-schema
  {resource-ref-schema resource-schema})

(def edge-relationship-schema (s/enum :contains :before :required-by :notifies :subscription-of))

(def edge-schema
  {:source resource-ref-schema
   :target resource-ref-schema
   :relationship edge-relationship-schema})

(def catalog-schema
  "This is a bit of a hack to make a more restrictive schema in the storage layer.
  Moving the more restrictive resource/edge schemas into puppetdb.catalogs is TODO. Upstream
  code needs to assume a map of resources (not a vector) and tests need to be update to adhere
  to the new format."
  (assoc cat/catalog-wireformat-schema
         :resources resource-ref->resource-schema
         :edges #{edge-schema}))

(def environments-schema
  {:id s/Int
   :environment s/Str})

(def processing-status-schema
  {:status (s/enum :duplicate :incorporated :stale :obsolete)
   (s/optional-key :hash) (s/cond-pre s/Str (s/pred bytes?))})

;;;;;;;;;;;;;;;;;;;;;;;;;;;;;;;;;;;;;;;;;;;;;;;;;;;;;;;;;;;;;;;;;;;;;;;;;;;;;;;
;;; Schemas - Internal

(def resource-ref->hash {resource-ref-schema String})

(def edge-db-schema
  #{[(s/one String "source hash")
     (s/one String "target hash")
     (s/one String "relationship type")]})

;;;;;;;;;;;;;;;;;;;;;;;;;;;;;;;;;;;;;;;;;;;;;;;;;;;;;;;;;;;;;;;;;;;;;;;;;;;;;;;
;;; Metrics

(def storage-metrics-registry (get-in metrics/metrics-registries [:storage :registry]))

;; ## Storage metrics
;;
;; ### Timers for catalog storage
;;
;; * `:replace-catalog`: the time it takes to replace the catalog for
;;   a host
;;
;; * `:new-catalog`: the time it takes to persist a catalog for a
;;    never before seen certname
;;
;; * `:catalog-hash-match`: the time it takes to persist the updates
;;    for a catalog with a matches the previously stored hash
;;
;; * `:catalog-hash-miss`: the time it takes to persist the
;;    differential updates of the previously stored catalog and this one
;;
;; * `:add-resources`: the time it takes to persist just a catalog's
;;   resources
;;
;; * `:add-edges`: the time it takes to persist just a catalog's edges
;;
;; * `:catalog-hash`: the time it takes to compute a catalog's
;;   similary hash
;;
;; ### Counters for catalog storage
;;
;; * `:updated-catalog`: how many brand new or updated (non-duplicate)
;;    catalogs we've received
;;
;; * `:duplicate-catalog`: how many duplicate catalogs we've received
;;
;; ### Gauges for catalog storage
;;
;; * `:duplicate-pct`: percentage of incoming catalogs determined to
;;   be duplicates
;;
;; ### Catalog Histograms
;;
;; * `:catalog-volatility`: number of inserts/updates/deletes required
;;   per hash miss
;;
;; ### Timers for garbage collection
;;
;; * `:gc`: the time it takes to collect all database garbage
;;
;; * `:gc-catalogs`: the time it takes to remove all unused catalogs
;;
;; * `:gc-params`: the time it takes to remove all unused resource params
;;
;; ### Timers for fact storage
;;
;; * `:replace-facts`: the time it takes to replace the facts for a
;;   host
;;
;; * `:new-fact`: the time it takes to persist facts for a
;;    never before seen certname
;;
(def storage-metrics (atom {}))

(defn get-storage-metric
  ([metric]
   (get-storage-metric metric nil))
  ([metric db]
   ;; some metrics are updated outside of where *db* is bound
   ;; the db map is passed directly in those cases
   (let [prefixed-key (-> (or db jdbc/*db*)
                          (mutils/get-db-name)
                          (mutils/maybe-prefix-key metric))]
     (prefixed-key @storage-metrics))))

(defn create-storage-metrics [prefix]
  (let [pname #(or (when prefix (str prefix "." %)) %)
        storage-metrics
        {:add-resources      (timer storage-metrics-registry [(pname "add-resources")])
         :add-edges          (timer storage-metrics-registry [(pname "add-edges")])
         :resource-hashes    (timer storage-metrics-registry [(pname "resource-hashes")])
         :catalog-hash       (timer storage-metrics-registry [(pname "catalog-hash")])
         :add-new-catalog    (timer storage-metrics-registry [(pname "new-catalog-time")])
         :add-new-fact       (timer storage-metrics-registry [(pname "new-fact-time")])
         :catalog-hash-match (timer storage-metrics-registry [(pname "catalog-hash-match-time")])
         :catalog-hash-miss  (timer storage-metrics-registry [(pname "catalog-hash-miss-time")])
         :replace-catalog    (timer storage-metrics-registry [(pname "replace-catalog-time")])
         :gc                 (timer storage-metrics-registry [(pname "gc-time")])
         :gc-catalogs        (timer storage-metrics-registry [(pname "gc-catalogs-time")])
         :gc-params          (timer storage-metrics-registry [(pname "gc-params-time")])
         :gc-environments    (timer storage-metrics-registry [(pname "gc-environments-time")])
         :gc-packages    (timer storage-metrics-registry [(pname "gc-packages-time")])
         :gc-report-statuses (timer storage-metrics-registry [(pname "gc-report-statuses")])
         :gc-fact-paths  (timer storage-metrics-registry [(pname "gc-fact-paths")])
         :updated-catalog    (counter storage-metrics-registry [(pname "new-catalogs")])
         :duplicate-catalog  (counter storage-metrics-registry [(pname "duplicate-catalogs")])
         :duplicate-pct      (gauge-fn storage-metrics-registry [(pname "duplicate-pct")]
                                       (fn []
                                         (let [dupes (value ((mutils/maybe-prefix-key prefix :duplicate-catalog)
                                                             @storage-metrics))
                                               new   (value ((mutils/maybe-prefix-key prefix :updated-catalog)
                                                             @storage-metrics))]
                                           (float (kitchensink/quotient dupes (+ dupes new))))))
         :catalog-volatility (histogram storage-metrics-registry [(pname "catalog-volitilty")])
         :replace-facts     (timer storage-metrics-registry [(pname "replace-facts-time")])
         :store-report      (timer storage-metrics-registry [(pname "store-report-time")])}]
    (mutils/prefix-metric-keys prefix storage-metrics)))

(defn init-storage-metrics [scf-write-dbs]
  (->> scf-write-dbs
       (map mutils/get-db-name)
       (map create-storage-metrics)
       (apply merge)
       (reset! storage-metrics)))


(def command-sql-statement-timeout-ms
  (env-config-for-db-ulong "PDB_COMMAND_SQL_STATEMENT_TIMEOUT_MS"
                           (* 10 60 1000)))

(def table-lock-order
  "This provides a partial ordering of tables, to ensure that we always lock
  them in a consistent order."
  ["certnames" "reports" "resource_events"])

(defn acquire-locks!
  "Acquires a lock on the specified table."
  [table-modes]
  {:pre [(every? string? (keys table-modes))
         (every? string? (vals table-modes))]}
  (let [ordered-tables (sort-by #(.indexOf table-lock-order %) (keys table-modes))]
    (apply jdbc/do-commands (map #(str "LOCK TABLE " % " IN " (get table-modes %) " MODE") ordered-tables))))

;;;;;;;;;;;;;;;;;;;;;;;;;;;;;;;;;;;;;;;;;;;;;;;;;;;;;;;;;;;;;;;;;;;;;;;;;;;;;;;
;;; Certname querying/deleting

(pls/defn-validated add-certname!
  "Add the given host to the db"
  [certname :- String]
  (let [r (jdbc/insert! :certnames {:certname certname})]
    (jdbc/insert! :certnames_status {:certname certname})
    r))

(defn add-certnames
  "Inserts the collection of certnames."
  [certnames]
  (let [c (jdbc/connection)]
    (doseq [batch (partition-all 1000 (map vector certnames))]
      (->> {:insert-into :certnames :columns [:certname] :values batch}
           hsql/format (nxt/execute! c))
      (->> {:insert-into :certnames_status :columns [:certname] :values batch}
           hsql/format (nxt/execute! c)))))

(pls/defn-validated ensure-certname
  "Adds the given host to the db iff it isn't already there."
  [certname :- String]
  (let [c (jdbc/connection)]
    (->> {:insert-into :certnames :columns [:certname] :values [[[:inline certname]]]
          :on-conflict [] :do-nothing true}
         hsql/format (nxt/execute! c))
    (->> {:insert-into :certnames-status :values [[[:inline certname]]]
          :on-conflict [] :do-nothing true}
         hsql/format (nxt/execute! c))))

(defn delete-certname!
  "Delete the given host from the db"
  [certname]
  {:pre [certname]}
  ;; With partitioning, we must execute this delete on every active partition
  (doseq [table (partitioning/get-partition-names "resource_events")]
    (jdbc/delete! table ["certname_id in (select id from certnames where certname=?)" certname]))
  (doseq [table (partitioning/get-partition-names "reports")]
    (jdbc/delete! table ["certname=?" certname]))
  (jdbc/delete! :catalog_inputs ["certname_id in (select id from certnames where certname=?)" certname])
  (jdbc/delete! :certname_packages ["certname_id in (select id from certnames where certname=?)" certname])
  (jdbc/delete! :certnames ["certname=?" certname]))

(defn delete-certnames!
  "Delete the list of hosts from the db"
  [certnames]
  (let [select-certname-ids {:select [:id] :from [:certnames] :where [:in :certname certnames]}]
    ;; With partitioning, we must execute this delete on every active partition
    (doseq [table (partitioning/get-partition-names "resource_events")]
      (do-hsql {:delete-from (keyword table)
                :where [:in :certname-id select-certname-ids]}))
    (doseq [table (partitioning/get-partition-names "reports")]
      (do-hsql {:delete-from (keyword table)
                :where [:in :certname certnames]}))
    (do-hsql {:delete-from :catalog-inputs
              :where [:in :certname-id select-certname-ids]})
    (do-hsql {:delete-from :certname-packages
              :where [:in :certname-id select-certname-ids]})
    (do-hsql {:delete-from :certnames
              :where [:in :certname certnames]})))


;;;;;;;;;;;;;;;;;;;;;;;;;;;;;;;;;;;;;;;;;;;;;;;;;;;;;;;;;;;;;;;;;;;;;;;;;;;;;;;
;;; Node activation/deactivation

(defn node-deactivated-time
  "Returns the time the node specified by `certname` was deactivated, or nil if
  the node is currently active."
  [certname]
  {:pre [(string? certname)]}
  (jdbc/query-with-resultset
   ["SELECT deactivated FROM certnames_status WHERE certname=?" certname]
   (comp :deactivated first sql/result-set-seq)))

(defn node-expired-time
  "Returns the time the node specified by `certname` expired, or nil if
  the node is currently active."
  [certname]
  {:pre [(string? certname)]}
  (jdbc/query-with-resultset
   ["SELECT expired FROM certnames_status WHERE certname=?" certname]
   (comp :expired first sql/result-set-seq)))

(defn purge-deactivated-and-expired-nodes!
  "Delete nodes from the database which were deactivated before horizon."
  ([horizon]
   (purge-deactivated-and-expired-nodes! horizon nil))
  ([horizon batch-limit]
   (let [ts (to-timestamp horizon)]
     (when-not ts
       (throw (Exception. (trs "Provided horizon not a valid timestamp {0}"
                               (pr-str horizon)))))
     (let [certnames-to-delete
           (-> {:select [:certname]
                :from :certnames_status
                :where [:or
                        [:< :deactivated ts]
                        [:< :expired ts]]}
               (cond-> batch-limit (assoc :limit batch-limit))
               hsql/format
               jdbc/query
               (->> (map :certname)))]
       (when (seq certnames-to-delete)
         (delete-certnames! certnames-to-delete))))))

(pls/defn-validated set-certname-facts-expiration :- processing-status-schema
  [certname :- s/Str
   expire? :- s/Bool
   updated :- pls/Timestamp]
  (let [updated (to-timestamp updated)]
    (jdbc/do-prepared
     (str "insert into certname_fact_expiration as cfe (certid, expire, updated)"
          "  select id, ?, ? from certnames where certname = ?"
          "  on conflict (certid) do update"
          "    set expire = excluded.expire,"
          "        updated = excluded.updated"
          "    where excluded.updated > cfe.updated")
     [expire? updated certname])
    {:status :incorporated}))

(defn named-row-id
  "Returns the id (primary key) from the table for the row with col = name."
  [table col name]
  (->> {:select :id :from table :where [:= col name]}
       hsql/format (select-one! (jdbc/connection) :id)))

(defn environment-id [name] (named-row-id :environments :environment name))
(defn certname-id [name] (named-row-id :certnames :certname name))
(defn producer-id [name] (named-row-id :producers :name name))
(defn status-id [name] (named-row-id :report_statuses :status name))

(defn ensure-named-row
  "Returns the id (primary key) of the named row, creating it if necessary."
  [table col name]
  (when name
    (or (named-row-id table col name)
        (->> {:insert-into table :columns [col] :values [[name]] :returning [:id]}
             hsql/format (select-one! (jdbc/connection) :id)))))

(defn ensure-environment [name] (ensure-named-row :environments :environment name))
(defn ensure-producer [name] (ensure-named-row :producers :name name))
(defn ensure-status [name] (ensure-named-row :report_statuses :status name))

;;;;;;;;;;;;;;;;;;;;;;;;;;;;;;;;;;;;;;;;;;;;;;;;;;;;;;;;;;;;;;;;;;;;;;;;;;;;;;;
;;; Catalog updates/changes

(defn latest-catalog-metadata
  "Returns the id, hash, certname_id and producer_timestamp of certname's
  catalog."
  [certname]
  {:pre [certname]}
  (jdbc/query-with-resultset
   [(format "select catalogs.id as catalog_id, certnames.id as certname_id,
             %s as catalog_hash, catalogs.producer_timestamp
             from certnames
             left join catalogs on catalogs.certname=certnames.certname
             where certnames.certname=?"
            (sutils/sql-hash-as-str "catalogs.hash"))
    certname]
   (comp first sql/result-set-seq)))

(defn munge-edges-for-storage [edges]
  (->> edges
       (map (fn [{:keys [source target relationship]}]
              {:source_type (:type source)
               :source_title (:title source)
               :target_type (:type target)
               :target_title (:title target)
               :relationship relationship}))
       sutils/munge-jsonb-for-storage))

(defn munge-resources-for-storage [resources]
  (->> resources
       (map (partial merge {:file nil :line nil}))
       sutils/munge-jsonb-for-storage))

(s/defn catalog-row-map
  "Creates a row map for the catalogs table, optionally adding envrionment when it was found"
  [hash
   {:keys [version
           code_id
           job_id
           transaction_uuid
           catalog_uuid
           environment
           producer_timestamp
           producer]} :- catalog-schema
   received-timestamp :- pls/Timestamp]
  {:hash (sutils/munge-hash-for-storage hash)
   :catalog_version  version
   :transaction_uuid (sutils/munge-uuid-for-storage transaction_uuid)
   :catalog_uuid (sutils/munge-uuid-for-storage catalog_uuid)
   :timestamp (to-timestamp received-timestamp)
   :code_id code_id
   :job_id job_id
   :environment_id (ensure-environment environment)
   :producer_timestamp (to-timestamp producer_timestamp)
   :producer_id (ensure-producer producer)
   :api_version 1})

(s/defn update-catalog-metadata!
  "Given some catalog metadata, update the db"
  [id :- Long
   hash :- String
   catalog :- catalog-schema
   received-timestamp :- pls/Timestamp]
  (jdbc/update! :catalogs
                (catalog-row-map hash catalog received-timestamp)
                ["id=?" id]))

(defn add-catalog-metadata!
  "Stores catalog metadata for certname."
  [hash {:keys [certname] :as catalog} received-timestamp]
  (->> {:insert-into :catalogs
        :values [(assoc (catalog-row-map hash catalog received-timestamp)
                        :certname certname)]}
       hsql/format (nxt/execute-one! (jdbc/connection)))
  nil)

(s/defn resources-exist? :- #{String}
  "Given a collection of resource-hashes, return the subset that
   already exist in the database."
  [resource-hashes :- #{String}]
  (if (seq resource-hashes)
    (let [resource-array (->> (vec resource-hashes)
                              (map sutils/munge-hash-for-storage)
                              (sutils/array-to-param "bytea" org.postgresql.util.PGobject))
          query (format "SELECT DISTINCT %s as resource FROM resource_params_cache WHERE resource=ANY(?)"
                        (sutils/sql-hash-as-str "resource"))
          sql-params [query resource-array]]
      (jdbc/query-with-resultset sql-params
                                 #(set (map :resource (sql/result-set-seq %)))))
    #{}))

;;The schema definition of this function should be
;;resource-ref->resource-schema, but there are a lot of tests that
;;have incorrect data. When examples.clj and tests get fixed, this
;;should be changed to the correct schema
(s/defn catalog-resources
  "Returns the resource hashes keyed by resource reference"
  [certname-id :- Long]
  (jdbc/query-with-resultset
   [(format "SELECT type, title, tags, exported, file, line, %s
               AS resource
               FROM catalog_resources
               WHERE certname_id = ?"
            (sutils/sql-hash-as-str "resource")) certname-id]
   (fn [rs]
     (let [rss (sql/result-set-seq rs)]
       (zipmap (map #(select-keys % [:type :title]) rss)
               (for [rowmap rss]
                 (kitchensink/mapvals #(jdbc/convert-any-sql-array % set)
                                      rowmap)))))))

(s/defn new-params-only
  "Returns a map of not persisted parameters, keyed by hash"
  [persisted-params :- #{String}
   refs-to-resources :- resource-ref->resource-schema
   refs-to-hashes :- resource-ref->hash]
  (reduce-kv (fn [acc resource-ref {:keys [parameters]}]
               (let [resource-hash (get refs-to-hashes resource-ref)]
                 (if (contains? persisted-params (refs-to-hashes resource-ref))
                   acc
                   (assoc acc resource-hash parameters))))
             {} refs-to-resources))

;; Test support
(def ^:dynamic *note-add-params-insert* identity)

(s/defn add-params!
  "Persists the new parameters found in `refs-to-resources` and populates the
   resource_params_cache."
  [refs-to-resources :- resource-ref->resource-schema
   refs-to-hashes :- resource-ref->hash]
  (let [new-params (new-params-only (resources-exist? (kitchensink/valset refs-to-hashes))
                                    refs-to-resources
                                    refs-to-hashes)]

    (update! (get-storage-metric :catalog-volatility) (* 2 (count new-params)))

    (doseq [batch (partition-all 1000 new-params)]
      (->> {:insert-into :resource_params_cache
            :columns [:resource :parameters]
            :values (for [[resource-hash params] batch]
                      [(sutils/munge-hash-for-storage resource-hash)
                       (some-> params sutils/munge-jsonb-for-storage)])}
           *note-add-params-insert* hsql/format (nxt/execute! (jdbc/connection))))

    (doseq [batch (partition-all 1000 new-params)]
      ;; The batch might only have one item with params {}.
      (when-let [rows (seq (for [[resource-hash params] batch
                                 [k v] params]
                             [(sutils/munge-hash-for-storage resource-hash)
                              (name k)
                              (sutils/db-serialize v)]))]
        (->> {:insert-into :resource_params
              :columns [:resource :name :value]
              :values rows}
             *note-add-params-insert* hsql/format (nxt/execute! (jdbc/connection)))))))

(def resource-ref?
  "Returns true of the map is a resource reference"
  (every-pred :type :title))

(defn handle-resource-insert-sql-ex
  "Handles a SQLException encountered while inserting a resource. This
  may occur when the inserted resource has a value too big for a
  postgres btree index."
  [^SQLException ex certname row-or-rows]
  {:pre [(or (map? row-or-rows) (some-> (first row-or-rows) map?))]}

  (when-not (= (jdbc/sql-state :program-limit-exceeded) (.getSQLState ex))
    (throw ex))
  (when-not (utils/leaf-error? ex)
    (throw ex))

  ;; postgres 15.6: "index row requires ... bytes, maximum size is 8191"
  (letfn [(row-size [row]
            ;; Must cover all the relevant indexes
            (+ (-> row :type (.getBytes "UTF-8") alength)
               (-> row :title (.getBytes "UTF-8") alength)))
          (elide [s] (if (< (count s) 16) s (subs s 0 (min 15 (count s)))))
          ;; Might want to sort anyway, but sort for tests
          (key-rank [k] (.indexOf [:file :line :type :title] k))
          (locus-map [& args] (apply sorted-map-by #(compare (key-rank %1) (key-rank %2)) args))
          (res-msg [{:keys [file line type title]}]
            (if (and file line)
              (pr-str (locus-map :file file :line line))
              (pr-str (cond-> (locus-map)
                        file (assoc :file file)
                        line (assoc :line line)
                        type (assoc :type (elide type))
                        title (assoc :title (elide title))))))
          (msg [rows]
            (case (bounded-count 2 rows)
              0 (trs "A catalog resource for certname {0} is too large" (pr-str certname))
              1 (trs "A catalog resource for certname {0} is too large: {1}"
                     (pr-str certname) (-> rows first res-msg))
              (apply str
                     (trs "A catalog resource for certname {0} is too large; suspects:"
                          (pr-str certname))
                     (map #(str " " (res-msg %)) (sort-by #(- (row-size %)) rows)))))]
    (let [data {:kind ::resource-insert-limit-exceeded
                :puppetlabs.puppetdb/known-error? true}]
      (cond
        (map? row-or-rows) (throw (ex-info (msg [row-or-rows]) data))
        (not (second row-or-rows)) (throw (ex-info (msg row-or-rows) data))
        :else (let [large (filter #(> (row-size %) 8000) row-or-rows)]
                (throw (ex-info (msg large) data)))))))

(def log-catalog-resource-changes?
  (->> (or (System/getenv "PDB_LOG_CATALOG_RESOURCE_CHANGES") "no")
       (re-matches #"yes|true|1")
       seq))

;; Test support
(def ^:dynamic *note-insert-catalog-resources-insert* identity)

(s/defn insert-catalog-resources!
  [certname-id :- Long
   certname :- String
   refs-to-hashes :- {resource-ref-schema String}
   refs-to-resources :- resource-ref->resource-schema
   refs-to-insert]
  (update! (get-storage-metric :catalog-volatility) (count refs-to-insert))
  (when (and log-catalog-resource-changes?
             (seq refs-to-insert))
    (log/info (trs "Inserting new resources for certname {0}: {1}"
                   certname
                   (select-keys refs-to-hashes refs-to-insert))))
  (doseq [batch (partition-all 1000 refs-to-insert)]
    (let [rows (mapv (fn [resource-ref]
                       (let [{:keys [type title exported tags file line]}
                             (get refs-to-resources resource-ref)]
                         {:certname_id certname-id
                          :resource (-> resource-ref refs-to-hashes munge-hash-for-storage)
                          :type type
                          :title title
                          :tags (sutils/to-jdbc-varchar-array tags)
                          :exported exported
                          :file file
                          :line line}))
                     batch)
          sql (-> {:insert-into :catalog_resources :values rows}
                  *note-insert-catalog-resources-insert* hsql/format)]
      (try
        (nxt/execute! (jdbc/connection) sql)
        (catch SQLException ex
          (handle-resource-insert-sql-ex ex certname rows))))))

(s/defn delete-catalog-resources!
  [certname-id :- Long
   certname :- String
   old-resources
   refs-to-delete]
  (update! (get-storage-metric :catalog-volatility) (count refs-to-delete))

  (when (and log-catalog-resource-changes?
             (seq refs-to-delete))
    (log/info (trs "Deleting resources for certname {0}: {1}"
                   certname
                   (pr-str (map #(select-keys % [:type :title :resource])
                                (vals (select-keys old-resources refs-to-delete)))))))
  (doseq [{:keys [type title]} refs-to-delete]
    (jdbc/delete! :catalog_resources
                  ["certname_id = ? and type = ? and title = ?"
                   certname-id type title])))

(s/defn basic-diff
  "Basic diffing that returns only the keys/values of `right` whose values don't match those of `left`.
   This is different from clojure.data/diff in that it treats non-equal sets as completely different
   (rather than returning only the differing items of the set) and only returns differences from `right`."
  [left right]
  (reduce-kv (fn [acc k right-value]
               (let [left-value (get left k)]
                 (if (= left-value right-value)
                   acc
                   (assoc acc k right-value))))
             {} right))

(s/defn diff-resources-metadata
  "Return resource references with values that are only the key/values that from `right` that
   are different from those of the `left`. The keys/values here are suitable for issuing update
   statements that will update resources to the correct (new) values."
  [left right certname]
  (reduce-kv (fn [acc k right-values]
               (let [updated-resource-vals (basic-diff (get left k) right-values)]
                 (if (seq updated-resource-vals)
                   (do
                     (when log-catalog-resource-changes?
                       (log/info (trs "Certname {0} changed ''{1}'' resource ''{2}'' previously {3} now {4}"
                                      certname (:type k) (:title k)
                                      (select-keys (get left k)
                                                   (keys updated-resource-vals))
                                      updated-resource-vals)))
                     (assoc acc k updated-resource-vals))
                   acc))) {} right))

(defn merge-resource-hash
  "Assoc each hash from `refs-to-hashes` as :resource on `refs-to-resources`"
  [refs-to-hashes refs-to-resources]
  (reduce-kv (fn [acc k _]
               (assoc-in acc [k :resource] (get refs-to-hashes k)))
             refs-to-resources refs-to-resources))

(s/defn update-catalog-resources!
  [certname-id :- Long
   certname :- String
   refs-to-hashes :- {resource-ref-schema String}
   refs-to-resources
   old-resources
   maybe-updated-refs]
  (let [new-resources-with-hash (merge-resource-hash refs-to-hashes (select-keys refs-to-resources maybe-updated-refs))
        updated-resources (->> (diff-resources-metadata old-resources new-resources-with-hash certname)
                               (kitchensink/mapvals #(utils/update-when % [:resource] sutils/munge-hash-for-storage)))]

    (update! (get-storage-metric :catalog-volatility) (count updated-resources))

    (doseq [[{:keys [type title]} updates] updated-resources]
      ;; This should never throw a :program-limit-exceeded exception
      ;; because the type and title are the only values that could
      ;; overflow an index, and if they've changed we'll be
      ;; deleting/inserting, not updating.  So omit the related
      ;; catch.
      (jdbc/update! :catalog_resources
                    (if (contains? updates :tags)
                      (update updates :tags sutils/to-jdbc-varchar-array)
                      updates)
                    ["certname_id = ? and type = ? and title = ?"
                     certname-id type title]))))

(defn strip-params
  "Remove params from the resource as it is stored (and hashed) separately
  from the resource metadata"
  [resource]
  (dissoc resource :parameters))

(s/defn add-resources!
  "Persist the given resource and associate it with the given catalog."
  [certname-id :- Long
   certname :- String
   refs-to-resources :- resource-ref->resource-schema
   refs-to-hashes :- {resource-ref-schema String}]
  (let [old-resources (catalog-resources certname-id)
        diffable-resources (kitchensink/mapvals strip-params refs-to-resources)]
    (jdbc/with-db-transaction []
      (add-params! refs-to-resources refs-to-hashes)
      (let [[deletes inserts updates] (data/diff (-> old-resources keys set)
                                                 (-> diffable-resources keys set))]
        (delete-catalog-resources! certname-id certname old-resources (or deletes #{}))
        (insert-catalog-resources! certname-id certname refs-to-hashes
                                   diffable-resources (or inserts #{}))
        (update-catalog-resources! certname-id certname refs-to-hashes
                                   diffable-resources old-resources
                                   (or updates #{}))))))

(s/defn catalog-edges-map
  "Return all edges for a given catalog id as a map"
  [certname :- String]
  ;; Transform the result-set into a map with [source,target,type] as the key
  ;; and nil as always the value. This just feeds into clojure.data/diff
  ;; better this way.
  (jdbc/query-with-resultset
   [(format "SELECT %s AS source, %s AS target, type FROM edges
               WHERE certname=?"
            (sutils/sql-hash-as-str "source")
            (sutils/sql-hash-as-str "target"))
    certname]
   #(zipmap (map vals (sql/result-set-seq %))
            (repeat nil))))

(s/defn delete-edges!
  "Delete edges for a given certname.

  Edges must be either nil or a collection of lists containing each element
  of an edge, e.g.:

    [[<source> <target> <type>] ...]"
  [certname :- String
   edges :- edge-db-schema]

  (update! (get-storage-metric :catalog-volatility) (count edges))
  (doseq [[source target type] edges]
    ;; This is relatively inefficient. If we have id's for edges, we could do
    ;; this in 1 statement.
    (jdbc/delete! :edges
                  [(str "certname=?"
                        " and source=?::bytea"
                        " and target=?::bytea"
                        " and type=?")
                   certname
                   (sutils/bytea-escape source)
                   (sutils/bytea-escape target)
                   type])))

;; Test support
(def ^:dynamic *note-insert-edges-insert* identity)

(s/defn insert-edges!
  "Insert edges for a given certname.

  Edges must be either nil or a collection of lists containing each element
  of an edge, eg:

    [[<source> <target> <type>] ...]"
  [certname :- String
   edges :- edge-db-schema]
  (let [counts (for [batch (partition-all 1000 edges)]
                 (let [rows (mapv (fn [[source target type]]
                                    {:certname certname
                                     :source (sutils/munge-hash-for-storage source)
                                     :target (sutils/munge-hash-for-storage target)
                                     :type type})
                                  batch)]
                   (->> {:insert-into :edges :values rows}
                        *note-insert-edges-insert* hsql/format
                        (nxt/execute! (jdbc/connection))
                        first ::nxt/update-count)))]
    (update! (get-storage-metric :catalog-volatility) (reduce + counts))
    nil))

(s/defn replace-edges!
  "Persist the given edges in the database

  Each edge is looked up in the supplied resources map to find a
  resource object that corresponds to the edge. We then use that
  resource's hash for persistence purposes.

  For example, if the source of an edge is {'type' 'Foo' 'title' 'bar'},
  then we'll lookup a resource with that key and use its hash."
  [certname :- String
   edges :- #{edge-schema}
   refs-to-hashes :- {resource-ref-schema String}]
  (let [new-edges (zipmap
                   (for [{:keys [source target relationship]} edges
                         :let [source-hash (refs-to-hashes source)
                               target-hash (refs-to-hashes target)
                               type        (name relationship)]]
                     [source-hash target-hash type])
                   (repeat nil))
        edge-keys (-> certname catalog-edges-map keys set)
        [inserts deletes _] (data/diff (-> new-edges keys set) edge-keys)]
    (insert-edges! certname (or inserts #{}))
    (delete-edges! certname (or deletes #{}))))

(s/defn update-existing-catalog
  "When a new incoming catalog has the same hash as an existing catalog, update
   storage-metrics and the transaction id for the new catalog"
  [catalog-id :- Long
   hash :- String
   catalog :- catalog-schema
   received-timestamp :- pls/Timestamp]
  (inc! (get-storage-metric :duplicate-catalog))
  (time! (get-storage-metric :catalog-hash-match)
         (update-catalog-metadata! catalog-id hash catalog received-timestamp)))

(s/defn update-catalog-associations!
  "Adds/updates/deletes the edges and resources for the given certname"
  [certname-id :- Long
   {:keys [resources edges certname]} :- catalog-schema
   refs-to-hashes :- {resource-ref-schema String}]
  (time! (get-storage-metric :add-resources)
         (add-resources! certname-id certname resources refs-to-hashes))
  (time! (get-storage-metric :add-edges)
         (replace-edges! certname edges refs-to-hashes)))

(s/defn replace-existing-catalog
  "New catalogs for a given certname needs to have their metadata, resources and
  edges updated."
  [certname-id :- Long
   catalog-id :- Long
   hash :- String
   catalog :- catalog-schema
   refs-to-hashes :- {resource-ref-schema String}
   received-timestamp :- pls/Timestamp]

  (inc! (get-storage-metric :updated-catalog))

  (time! (get-storage-metric :catalog-hash-miss)
         (update-catalog-metadata! catalog-id hash catalog received-timestamp)
         (update-catalog-associations! certname-id catalog refs-to-hashes)))

(s/defn add-new-catalog
  "Creates new catalog metadata and adds the proper associations for the edges and resources"
  [certname-id :- Long
   hash :- String
   catalog :- catalog-schema
   refs-to-hashes :- {resource-ref-schema String}
   received-timestamp :- pls/Timestamp]
  (inc! (get-storage-metric :updated-catalog))
  (time! (get-storage-metric :add-new-catalog)
         (do
           (add-catalog-metadata! hash catalog received-timestamp)
           (update-catalog-associations! certname-id catalog refs-to-hashes))))

(s/defn replace-catalog! :- processing-status-schema
  "Persist the supplied catalog in the database, returning its
   similarity hash."
  ([catalog :- catalog-schema]
   (replace-catalog! catalog (now)))
  ([{:keys [producer_timestamp resources certname] :as catalog} :- catalog-schema
    received-timestamp :- pls/Timestamp]
   (time! (get-storage-metric :replace-catalog)
          (jdbc/with-db-transaction []
            (let [{catalog-id :catalog_id
                   stored-hash :catalog_hash
                   certname-id :certname_id
                   latest-producer-timestamp :producer_timestamp} (latest-catalog-metadata certname)]
              (if (some-> latest-producer-timestamp
                          (.after (to-timestamp producer_timestamp)))
                {:status :stale}
                (let [hash (time! (get-storage-metric :catalog-hash)
                                  (shash/catalog-similarity-hash catalog))]
                  (if (= stored-hash hash)
                    (update-existing-catalog catalog-id hash catalog received-timestamp)
                    (let [refs-to-hashes (time! (get-storage-metric :resource-hashes)
                                                (kitchensink/mapvals shash/resource-identity-hash
                                                                     resources))]
                      (if (nil? catalog-id)
                        (add-new-catalog certname-id hash catalog refs-to-hashes received-timestamp)
                        (replace-existing-catalog certname-id catalog-id hash catalog
                                                  refs-to-hashes received-timestamp))))
                  {:status :incorporated :hash hash})))))))

(defn catalog-hash-for-certname
  "Returns the hash for the `certname` catalog"
  [certname]
  (jdbc/query-with-resultset
   ["SELECT %s as catalog FROM catalogs WHERE certname=?"
    (sutils/sql-hash-as-str "hash") certname]
   (comp :catalog first sql/result-set-seq)))

;;;;;;;;;;;;;;;;;;;;;;;;;;;;;;;;;;;;;;;;;;;;;;;;;;;;;;;;;;;;;;;;;;;;;;;;;;;;;;;
;;; Catalog inputs updates/changes

(defn delete-catalog-inputs! [certid]
  (jdbc/delete! :catalog_inputs ["certname_id = ?" certid]))

(defn store-catalog-inputs!
  [certid inputs]
  (doseq [batch (partition-all 1000 inputs)]
    (->> {:insert-into :catalog_inputs
          :columns [:certname_id :type :name]
          :values (sequence (comp (map #(apply vector certid %)) (distinct))
                            batch)}
         hsql/format (nxt/execute! (jdbc/connection)))))

(defn update-catalog-input-metadata!
  [certid catalog-uuid last-updated inputs-hash]
  (jdbc/update! :certnames
                {:catalog_inputs_uuid catalog-uuid
                 :catalog_inputs_timestamp last-updated
                 :catalog_inputs_hash inputs-hash}
                ["id = ?" certid]))

(defn catalog-inputs-metadata [certname]
  (-> (jdbc/query (hsql/format
                    {:select [:id :catalog_inputs_timestamp :catalog_inputs_hash]
                     :from [:certnames]
                     :where [:= :certname certname]}))
      first))

(defn catalog-inputs-hash
  [^String certname inputs]
  (let [digest (MessageDigest/getInstance "SHA-1")]
    (.update digest (.getBytes certname "UTF-8"))
    (.update digest (byte 0))
    (doseq [[^String type ^String name] inputs]
      (.update digest (.getBytes type "UTF-8"))
      (.update digest (byte 0))
      (.update digest (.getBytes name "UTF-8"))
      (.update digest (byte 0)))
    (.digest digest)))

(pls/defn-validated replace-catalog-inputs! :- processing-status-schema
  [certname :- s/Str
   catalog_uuid :- s/Str
   inputs :- [[s/Str]]
   updated :- pls/Timestamp]
  (jdbc/with-db-transaction []
    (let [updated (to-timestamp updated)
          catalog-uuid (sutils/munge-uuid-for-storage catalog_uuid)
          {certid :id
           old-ts :catalog_inputs_timestamp
           ^bytes old-hash :catalog_inputs_hash} (catalog-inputs-metadata certname)]
      (if (and old-ts (not (before? (from-sql-date old-ts)
                                    (from-sql-date updated))))
        {:status :stale}
        (let [inputs (apply sorted-set inputs)
              ^bytes new-hash (catalog-inputs-hash certname inputs)]
          (when (not (Arrays/equals old-hash new-hash))
            (delete-catalog-inputs! certid)
            (store-catalog-inputs! certid inputs))
          (update-catalog-input-metadata! certid catalog-uuid updated new-hash)
          {:status :incorporated :hash new-hash})))))

;; ## Database compaction

(defn delete-unassociated-params!
  "Remove any resources that aren't associated with a catalog"
  []
  (time! (get-storage-metric :gc-params)
         (jdbc/delete!
          :resource_params_cache
          ["NOT EXISTS (SELECT * FROM catalog_resources cr
                          WHERE cr.resource=resource_params_cache.resource)"])))


(defn delete-unassociated-environments!
  "Remove any environments that aren't associated with a catalog, report or factset"
  []
  (time!
   (get-storage-metric :gc-environments)
   (jdbc/delete!
    :environments
    ["ID NOT IN
        (SELECT environment_id FROM catalogs WHERE environment_id IS NOT NULL
           UNION SELECT environment_id FROM reports
                   WHERE environment_id IS NOT NULL
           UNION SELECT environment_id FROM factsets
                   WHERE environment_id IS NOT NULL)"])))

(defn delete-unassociated-packages!
  []
  (time!
   (get-storage-metric :gc-packages)
   (jdbc/delete!
    :packages
    ["not exists (select * from certname_packages cp where cp.package_id = packages.id)"])))


;;; Packages

(defn find-certname-id-and-hash [certname]
  (first (jdbc/query-to-vec [(format "SELECT id, %s as package_hash FROM certnames WHERE certname=?"
                                     (sutils/sql-hash-as-str "package_hash"))
                             certname])))

(defn create-package-map [certname-id]
  (jdbc/call-with-query-rows ["SELECT id, name, version, provider FROM package_inventory WHERE certname_id=?"
                              certname-id]
                             (fn [rows]
                               (->> rows
                                    (map (fn [{id :id package_name :name version :version provider :provider}]
                                           [[package_name version provider] id]))
                                    (into {})))))

(defn find-package-hashes [package-hashes]
  (jdbc/call-with-query-rows [(format "SELECT id, %s as package_hash FROM packages WHERE hash = ANY(?)"
                                      (sutils/sql-hash-as-str "hash"))
                              (sutils/array-to-param "bytea" PGobject
                                                     (map sutils/munge-hash-for-storage package-hashes))]
                             (fn [rows]
                               (reduce (fn [acc {:keys [id package_hash]}]
                                         (assoc acc package_hash id))
                                       {} rows))))

(defn package-id-set-for-certname [certname-id]
  (jdbc/call-with-query-rows ["SELECT package_id FROM certname_packages WHERE certname_id=?"
                              certname-id]
                             (fn [rows]
                               (set (map :package_id rows)))))

(defn insert-missing-packages [existing-hashes-map new-hashed-package-tuples]
  (let [needed (remove (fn [hashed-package-tuple]
                         (get existing-hashes-map (pkg-util/package-tuple-hash hashed-package-tuple)))
                       new-hashed-package-tuples)
        insert (fn [rows]
                 (->> {:insert-into :packages
                       :values (map (fn [[package_name version provider package-hash]]
                                      {:name package_name
                                       :version version
                                       :provider provider
                                       :hash (sutils/munge-hash-for-storage package-hash)})
                                    rows)
                       :returning [:id]}
                      hsql/format
                      (nxt/plan (sql/get-connection jdbc/*db*))))
        ;; Insert all in batches while constructing one result vector ids
        new-ids (persistent! (reduce
                              (fn conj-batch [ids batch]
                                (reduce (fn conj-row [ids row] (conj! ids (:id row)))
                                        ids (insert batch)))
                              (transient [])
                              (partition-all 1000 needed)))]
    (merge existing-hashes-map (zipmap (map pkg-util/package-tuple-hash needed)
                                       new-ids))))

(s/defn update-packages
  "Compares `inventory` to the stored package inventory for
  `certname`. Differences will result in updates to the database"
  [certname_id :- s/Int
   package_hash :- (s/maybe s/Str)
   inventory :- [pkg-util/package-tuple]]
  (let [hashed-package-tuples (map shash/package-identity-hash inventory)
        new-package-hash (shash/package-similarity-hash hashed-package-tuples)]

    (when-not (= new-package-hash package_hash)
      (let [just-hashes (map pkg-util/package-tuple-hash hashed-package-tuples)
            existing-package-hashes (find-package-hashes just-hashes)
            full-hashes-map (insert-missing-packages existing-package-hashes hashed-package-tuples)
            new-package-id-set (set (vals full-hashes-map))
            [new-package-ids old-package-ids _] (clojure.data/diff new-package-id-set
                                                                   (package-id-set-for-certname certname_id))]
        (jdbc/update! :certnames
                      {:package_hash (when (seq inventory)
                                       (sutils/munge-hash-for-storage new-package-hash))}
                      ["id=?" certname_id])

        (doseq [id-batch (partition-all 1000 new-package-ids)]
          (->> {:insert-into :certname_packages
                :columns [:certname_id :package_id]
                :values (map #(vector certname_id %) id-batch)}
               hsql/format (nxt/execute! (jdbc/connection))))

        (when (seq old-package-ids)

          (let [old-package-id-sql-param (sutils/array-to-param "bigint" Long
                                                                (map long old-package-ids))]
            (jdbc/delete! :certname_packages
                          ["certname_id = ? and package_id = ANY(?)"
                           certname_id
                           old-package-id-sql-param])

            (jdbc/delete! :packages
                          [(str "id = any(?) "
                                "and not exists "
                                "(select 1 from certname_packages where package_id=id)")
                           old-package-id-sql-param])))))))

(defn insert-packages [certname inventory]
  (let [certname-id (:id (find-certname-id-and-hash certname))
        hashed-package-tuples (map shash/package-identity-hash inventory)
        new-packageset-hash (shash/package-similarity-hash hashed-package-tuples)
        just-hashes (map pkg-util/package-tuple-hash hashed-package-tuples)
        existing-package-hashes (find-package-hashes just-hashes)
        ;; a map of package hash to id in the packages table
        full-hashes-map (insert-missing-packages existing-package-hashes hashed-package-tuples)]

    (jdbc/update! :certnames
                  {:package_hash (sutils/munge-hash-for-storage new-packageset-hash)}
                  ["id=?" certname-id])

    (doseq [batch (partition-all 1000 (for [pkg-id (vals full-hashes-map)]
                                        [certname-id pkg-id]))]
      (->> {:insert-into :certname_packages
            :columns [:certname_id :package_id]
            :values batch}
           hsql/format (nxt/execute! (jdbc/connection))))))


;;; JSONB facts

(defn-validated certname-factset-metadata
  :- {:package_hash (s/maybe s/Str)
      :factset_id s/Int
      :certname_id s/Int
      :stable_hash (s/maybe (s/pred shash/sha1-bytes?))}
  "Given a certname, return the factset id, hash and certname id."
  [certname :- s/Str]
  (jdbc/query-with-resultset
   [(format "SELECT fs.id as factset_id, c.id as certname_id, %s as package_hash, fs.stable_hash as stable_hash
             FROM factsets fs, certnames c
             WHERE fs.certname = ? AND c.certname = ?"
            (sutils/sql-hash-as-str "c.package_hash"))
    certname certname]
   (comp first sql/result-set-seq)))


(defn volatile-fact-keys-for-factset [factset-id]
  (->> (jdbc/query-to-vec "select jsonb_object_keys(volatile) as fact from factsets where id=?"
                          factset-id)
       (map :fact)))

(defn load-stable-facts [factset-id]
  (-> (jdbc/query-to-vec "select stable from factsets where id=?"
                         factset-id)
      first
      :stable
      str
      json/parse-string))

;; Chunk size for path insertion to avoid blowing prepared statement size limit
(def path-insertion-chunk-size 6000)

(defn pathmap-digestor [^MessageDigest digest]
  (fn [{:keys [path value_type_id] :as pathmap}]
    (.update digest (-> (str path value_type_id)
                        (.getBytes "UTF-8")))
    pathmap))

(defn realize-paths
  "Ensures that every path in the pathmaps has a corresponding row in
  fact_paths."
  ([pathmaps] (realize-paths pathmaps nil))
  ([pathmaps notice-pathmap]
   (let [path->array #(sutils/array-to-param "text" String (map str %))
         pm->row (if notice-pathmap
                   #(update (notice-pathmap %) :path_array path->array)
                   #(update % :path_array path->array))]
     (doseq [batch (partition-all 1000 pathmaps)]
       (->> {:insert-into :fact_paths
             :values (map pm->row batch)
             :on-conflict [] :do-nothing true}
            hsql/format (nxt/execute! (jdbc/connection)))))))

(defn hash-pathmaps-paths [pathmaps]
  (let [digest (MessageDigest/getInstance "SHA-1")]
    (->> pathmaps
         (map (pathmap-digestor digest))
         dorun)
    (.digest digest)))

(defn factset-paths-hash [factset_id]
  (-> "select paths_hash from factsets where id = ?"
      (query-to-vec factset_id)
      first
      :paths_hash))

(pls/defn-validated add-facts!
  "Given a certname and a map of fact names to values, store records for those
  facts associated with the certname."
  ([{:keys [certname values environment timestamp producer_timestamp producer package_inventory]
     :as fact-data} :- facts-schema]
   (time!
    (get-storage-metric :add-new-fact)
    (jdbc/with-db-transaction []
      (let [paths-hash (let [digest (MessageDigest/getInstance "SHA-1")]
                         (realize-paths (facts/facts->pathmaps values)
                                        (pathmap-digestor digest))
                         (.digest digest))
            hash (shash/fact-identity-hash fact-data)]
        (->> {:insert-into :factsets
              :values [{:certname certname
                        :timestamp (to-timestamp timestamp)
                        :environment_id (ensure-environment environment)
                        :producer_timestamp (to-timestamp producer_timestamp)
                        :producer_id (ensure-producer producer)
                        :stable (sutils/munge-jsonb-for-storage values)
                        :stable_hash (shash/generic-identity-sha1-bytes values)
                        ;; need at least an empty map for the jsonb || operator
                        :volatile (sutils/munge-jsonb-for-storage {})
                        :paths_hash paths-hash
                        :hash (sutils/munge-hash-for-storage hash)}]}
             hsql/format (nxt/execute-one! (jdbc/connection)))
        (when (seq package_inventory)
          (insert-packages certname package_inventory))
        {:status :incorporated :hash hash})))))

(s/defn update-facts!
  "Given a certname, querys the DB for existing facts for that
   certname and will update, delete or insert the facts as necessary
   to match the facts argument. (cf. add-facts!)"
  [{:keys [certname values environment timestamp producer_timestamp producer package_inventory] :as fact-data}
   :- facts-schema]
  (jdbc/with-db-transaction []
    (let [{:keys [package_hash certname_id factset_id ^bytes stable_hash]}
          (certname-factset-metadata certname)

          ;; split facts into stable and volatile maps. Everything that was
          ;; previously volatile stays that way. Any stable value that changes
          ;; becomes volatile. Newly volatile facts are removed from the stable
          ;; map.
          current-volatile-fact-keys (volatile-fact-keys-for-factset factset_id)
          incoming-volatile-facts (select-keys values current-volatile-fact-keys)
          incoming-stable-facts (apply dissoc values current-volatile-fact-keys)
          ^bytes incoming-stable-fact-hash (shash/generic-identity-sha1-bytes incoming-stable-facts)
          fact-json-updates (if-not (Arrays/equals stable_hash incoming-stable-fact-hash)
                              ;; stable facts are different; load the json and move the ones that
                              ;; changed into volatile
                              (let [current-stable-facts (load-stable-facts factset_id)
                                    changed-facts (->> incoming-stable-facts
                                                       (filter (fn [[fact new-value]]
                                                                 (when-let [current (get current-stable-facts fact)]
                                                                   (not= new-value current))))
                                                       (into {}))
                                    new-stable-facts (->> incoming-stable-facts
                                                          (remove (fn [[fact _]] (get changed-facts fact)))
                                                          (into {}))
                                    new-volatile-facts (merge incoming-volatile-facts
                                                              changed-facts)]
                                {:stable (sutils/munge-jsonb-for-storage new-stable-facts)
                                 :stable_hash (shash/generic-identity-sha1-bytes new-stable-facts)
                                 :volatile (sutils/munge-jsonb-for-storage new-volatile-facts)})

                              ;; no change to stable facts, so just update volatile
                              {:volatile (sutils/munge-jsonb-for-storage incoming-volatile-facts)})]

      (when (or package_hash (seq package_inventory))
        (update-packages certname_id package_hash package_inventory))

      ;; Only update the paths if any existing paths_hash doesn't
      ;; match the incoming paths.
      (let [paths-hash (if-let [^bytes existing-hash (factset-paths-hash factset_id)]
                         (let [^bytes incoming-hash (-> (facts/facts->pathmaps values)
                                                 hash-pathmaps-paths)]
                           (if (Arrays/equals existing-hash incoming-hash)
                             existing-hash
                             (do
                               (realize-paths (facts/facts->pathmaps values))
                               incoming-hash)))
                         ;; No existing hash
                         (let [digest (MessageDigest/getInstance "SHA-1")]
                           (realize-paths (facts/facts->pathmaps values)
                                          (pathmap-digestor digest))
                           (.digest digest)))
            hash (shash/fact-identity-hash fact-data)]
        (jdbc/update! :factsets
                      (merge
                       {:timestamp (to-timestamp timestamp)
                        :environment_id (ensure-environment environment)
                        :producer_timestamp (to-timestamp producer_timestamp)
                        :hash (sutils/munge-hash-for-storage hash)
                        :producer_id (ensure-producer producer)
                        :paths_hash paths-hash}
                       fact-json-updates)
                      ["id=?" factset_id])
        {:status :incorporated :hash hash}))))

(defn delete-unused-fact-paths
  "Deletes paths from fact_paths that are no longer needed by any
  factset.  In the unusual case where a path changes type, the
  previous version will linger.  This requires a parent transaction
  with at least a repeatable-read isolation level (and may or may not
  need postgres' \"stronger than the standard\" repeatable-read
  behavior).  Otherwise paths could be added to fact_paths elsewhere
  during the gc, not be noticed, and then be deleted at the end."
  []
  ;; Use a temp table for now until we figure out why pg is creating a
  ;; vast number of temp files when this is all handled as a single
  ;; query.  (PDB-3924)
  (jdbc/do-commands
   ["with recursive live_paths(path, value) as"
    "   (select key as path, value"
    "      from (select (jsonb_each(stable||volatile)).* from factsets) as base_case"
    "      union"
    "        select path||'#~'||sub_level.key as path,"
    "               sub_level.value"
    "          from live_paths,"
    "          lateral (select *"
    "                     from (select (jsonb_each(value)).*"
    "                             where jsonb_typeof(value) = 'object') as sub_fields"
    "                     union (select generate_series(0, jsonb_array_length(value - 1))::text as key,"
    "                                   jsonb_array_elements(value) as value"
    "                              where jsonb_typeof(value) = 'array')) as sub_level)"
    "   select path into temp tmp_live_paths from live_paths"]

   "analyze tmp_live_paths"

   ["delete from fact_paths fp"
    "  where not exists (select 1 from tmp_live_paths"
    "                      where tmp_live_paths.path = fp.path)"]

   "drop table tmp_live_paths"))

;;;;;;;;;;;;;;;;;;;;;;;;;;;;;;;;;;;;;;;;;;;;;;;;;;;;;;;;;;;;;;;;;;;;;;;;;;;;;;;
;;; Reports

(defn find-containing-class
  "Given a containment path from Puppet, find the outermost 'class'."
  [containment-path]
  {:pre [(or
          (nil? containment-path)
          (and (coll? containment-path) (every? string? containment-path)))]
   :post [((some-fn nil? string?) %)]}
  (when-not ((some-fn nil? empty?) containment-path)
    ;; This is a little wonky.  Puppet only gives us an array of Strings
    ;; to represent the containment path.  Classes can be differentiated
    ;; from types because types have square brackets and a title; so, e.g.,
    ;; "Foo" is a class, but "Foo[Bar]" is a type with a title.
    (first
     (filter
      #(not (or (empty? %) (kitchensink/string-contains? "[" %)))
      (reverse containment-path)))))

(def store-resources-column? (atom false))
(def store-corrective-change? (atom false))

(defn replace-null-bytes [x]
  (if-not (string? x)
    x
    (let [^String s x]
      (if (= -1 (.indexOf s (int \u0000)))
        s
        (.replace s \u0000 \ufffd)))))

(defn normalize-resource-event
  "Prep `event` for comparison/computation of a hash"
  [event]
  (-> event
      (update :timestamp to-timestamp)
      (update :old_value (comp sutils/db-serialize replace-null-bytes))
      (update :new_value (comp sutils/db-serialize replace-null-bytes))
      (assoc :containing_class (find-containing-class (:containment_path event)))))

(defn normalize-report
  "Prep the report for comparison/computation of a hash"
  [{:keys [resources] :as report}]
  (-> report
      (update :start_time to-timestamp)
      (update :end_time to-timestamp)
      (update :producer_timestamp to-timestamp)
      (assoc :resource_events (->> resources
                                   reports/resources->resource-events
                                   (map normalize-resource-event)))))

(defn resource-event-expired?
  [timestamp resource-events-ttl]
  (time/after? (org.joda.time.DateTime. timestamp)
               (.minus (now) resource-events-ttl)))

(defn insert-resource-events [certname cert-id report-id resource-events ttl latest]
  (let [xf (comp (map #(assoc % :report_id report-id :certname_id cert-id :latest latest))
                 ;; resource-event-identity-pkey requires :report_id
                 (map #(assoc % :event_hash (-> (shash/resource-event-identity-pkey %)
                                                (sutils/munge-hash-for-storage))))
                 (map #(update % :containment_path (fn [x] (some-> x sutils/to-jdbc-varchar-array)))))
        xf (cond-> xf
             ttl (comp (filter #(resource-event-expired? (:timestamp %) ttl)))
             (not @store-corrective-change?) (comp (map #(dissoc % :corrective_change))))
        ;; group by the hash, and choose oldest (aka first) of any duplicates
        rows (->> (sequence xf resource-events) (group-by :event_hash)
                  vals (sort-by :timestamp) (map first))]
    (doseq [batch (partition-all 1000 rows)]
      (let [sql (-> {:insert-into :resource_events :values batch} hsql/format)]
        (try
          (nxt/execute! (jdbc/connection) sql)
          (catch SQLException ex
            (handle-resource-insert-sql-ex ex certname batch)))))))

(defn latest-report-metadata
 "Return the latest report timestamp for the given certname"
 [certname]
 (some-> ["select id as \"latest-report-id\", producer_timestamp as \"latest-ts\" from reports_latest where certname = ?"
          certname]
         query-to-vec
         first))

(defn latest-events-metadata
  [report-id]
  (some-> ["SELECT timestamp from resource_events_latest where report_id = ?"
           report-id]
          query-to-vec))

(s/defn add-report!* :- processing-status-schema
  "Helper function for adding a report.  Accepts an extra parameter, `update-latest-report?`, which
  is used to determine whether or not the `update-latest-report!` function will be called as part of
  the transaction.  This should always be set to `true`, except during some very specific testing
  scenarios."
  [orig-report :- reports/report-wireformat-schema
   received-timestamp :- pls/WireTimestamp
   save-event? :- s/Bool
   options-config]
  (time!
   (get-storage-metric :store-report)
   (let [{:keys [puppet_version certname report_format configuration_version producer
                 producer_timestamp start_time end_time transaction_uuid environment
                 status noop metrics logs resources resource_events catalog_uuid
                 code_id job_id cached_catalog_status noop_pending corrective_change
                 type]
          :as report} (normalize-report orig-report)
         report-hash (shash/report-identity-hash report)]
     (jdbc/with-db-transaction []
       (let [shash (sutils/munge-hash-for-storage report-hash)]
         (if (-> "select 1 from reports where encode(hash, 'hex'::text) = ? limit 1"
                 (query-to-vec report-hash)
                 seq)
           {:status :duplicate :hash report-hash}
           (let [certname-id (certname-id certname)
                 {:keys [latest-ts latest-report-id]} (latest-report-metadata certname)
                 latest (and (not= type "plan")
                             (or (nil? latest-ts)
                                 (.after producer_timestamp latest-ts)))
                 ttl (get options-config :resource-events-ttl)
                 row (cond-> {:hash shash
                              :transaction_uuid (sutils/munge-uuid-for-storage transaction_uuid)
                              :catalog_uuid (sutils/munge-uuid-for-storage catalog_uuid)
                              :code_id code_id
                              :job_id job_id
                              :cached_catalog_status cached_catalog_status
                              :metrics (sutils/munge-jsonb-for-storage metrics)
                              :logs (sutils/munge-jsonb-for-storage logs)
                              :noop noop
                              :noop_pending noop_pending
                              :puppet_version puppet_version
                              :certname certname
                              :report_format report_format
                              :configuration_version configuration_version
                              :producer_id (ensure-producer producer)
                              :producer_timestamp producer_timestamp
                              :start_time start_time
                              :end_time end_time
                              :receive_time (to-timestamp received-timestamp)
                              :status_id (ensure-status status)
                              :report_type (or type "agent")
                              :latest latest}
                       environment (assoc :environment_id (ensure-environment environment))
                       @store-resources-column? (assoc :resources (sutils/munge-jsonb-for-storage resources))
                       @store-corrective-change? (assoc :corrective_change corrective_change))
                 _ (when latest
                     ;; Mark existing latest report as historical
                     ;; If the partition does not exist throw ex-info to differentiate from a partition missing
                     ;; from the case where the incoming report needs partition(s) made for it.
                     (try
                       (jdbc/update! "resource_events" {:latest false} ["latest = true and report_id = ?" latest-report-id])
                       (jdbc/update! "reports" {:latest false} ["latest = true and certname = ?" certname])
                       (catch java.sql.BatchUpdateException e
                         ;; undefined table -- inheritance partitions, or declarative partitions w/ no children
                         ;; check constraint violation -- declarative partitions when row does not match child partitions
                         (if (#{:undefined-table :check-violation} (jdbc/sql-state-name (.getSQLState e)))
                           (throw (ex-info "No partition to move previous latest report into"
                                           {:kind ::missing-report-partition}
                                           e))
                           (throw e)))))

                 id (->> {:insert-into :reports :values [row] :returning [:id]}
                         hsql/format (select-one! (jdbc/connection) :id))]
             (when (and (seq resource_events) save-event?)
               (insert-resource-events certname certname-id id resource_events ttl latest))
             {:status :incorporated :hash report-hash})))))))

(defn maybe-log-query-termination
  "Takes a seq of maps containing information about PostgreSQL pids
   which the query-bulldozer attempted to call pg_terminate_backend(<pid>)
   on and logs information about the termination attempt.
   Example input: [{:pg_terminate_backend t/f :pid <pid>}]"
  [result]
  (let [{terminated true failed false} (group-by :pg_terminate_backend result)]
    (when (seq terminated)
      (log/info
       (trs "Partition GC terminated queries from the following PostgreSQL pids: {0}"
            (pr-str (mapv :pid terminated)))))
    (when (seq failed)
      (log/error
       (str
        (trs "Partition GC failed to terminate queries from the following PostgreSQL pids: {0}. "
             (pr-str (mapv :pid failed)))
        (trs "The queries related to these pids may be blocking other database operations."))))))

(defn query-bulldozer
  "Creates a thread which will loop and wait for the gc-pid to get blocked
   waiting on an AccessExclusiveLock. Once this thread detects that GC is
   blocked it will terminate all running queries from the pdb user against the
   pdb database which have been granted locks with the exception of queries
   from the gc-pid or the bulldozer's pid. This should clear the way for GC
   to grab the lock it's requesting in the main GC thread. This loop repeats
   until the bulldozer thread is interrupted or receives confirmation from the
   GC thread via the gc-finished? atom that the GC thread has dropped the
   partition."
  [db gc-pid connected gc-finished?]
  (let [bulldoze-blocking-qs
        (fn [gc-pid]
          (jdbc/query-to-vec
           (str "select pg_terminate_backend(pid), pid"
                " from pg_stat_activity"
                " where datname = (select current_database())"
                "   and pid in (select unnest(pg_blocking_pids(?)))")
           gc-pid))]
    (Thread.
     #(with-noisy-failure
        (try
          ;; The bulldozer must have its own connection so it can act
          ;; independenly of the (potentially blocked) gc connection,
          ;; i.e. (sql/db-find-connection db) should be false at this
          ;; point.
          (jdbc/with-db-connection db
            (deliver connected true)
            (while (not @gc-finished?)
              (maybe-log-query-termination (bulldoze-blocking-qs gc-pid))
              (Thread/sleep 200)))
          (catch InterruptedException _
            true)
          (finally
            (deliver connected false)))))))

(def gc-query-bulldozer-timeout-ms
  (env-config-for-db-ulong "PDB_GC_QUERY_BULLDOZER_TIMEOUT_MS"
                           (* 5 60 1000)))

(defn execute-with-bulldozer [db f]
  (if-not (pos? gc-query-bulldozer-timeout-ms)
    (f)
    (let [gc-pid (jdbc/current-pid)
          gc-finished? (atom false)
          bulldozer-connected (promise)
          gc-bulldozer (query-bulldozer db gc-pid bulldozer-connected gc-finished?)]
      (try
        (.start gc-bulldozer)
        (when @bulldozer-connected
          (f))
        (finally
          (when-not @bulldozer-connected
            (log/error (trs "Partition GC bulldozer could not connect to the database")))
          (reset! gc-finished? true)
          ;; make sure the gc-bulldozer thread has broken out of its loop
          (.interrupt gc-bulldozer)
          (.join gc-bulldozer gc-query-bulldozer-timeout-ms)
          (when (.isAlive gc-bulldozer)
            ;; if the join above timed out and the bulldozer thread is still alive
            ;; log an ERROR because it could indicate a memory leak
            (log/error "Unable to clean up the GC bulldozer thread.
                        Please file a bug with the stack trace below: \n"
                       (apply str (interpose "\n" (.getStackTrace gc-bulldozer))))))))))

(def daily-partition-drop-lock-timeout-ms
  (env-config-for-db-ulong "PDB_GC_DAILY_PARTITION_DROP_LOCK_TIMEOUT_MS"
                           (* 5 60 1000)))

(defn call-with-lock-timeout [f timeout-ms]
  (let [set-timeout #(->> (format "set local lock_timeout = %d" %)
                          (sql/execute! jdbc/*db*))
        ;; FIXME: possibly too crude...
        orig (-> "select setting from pg_settings where name = 'lock_timeout'"
                 query-to-vec first :setting Long/parseLong)]
    (set-timeout timeout-ms)
    (let [result (f)]
      ;; FIXME: For now we assume that when there's an exception,
      ;; the transaction's about to end, and that'll restore the
      ;; original value.  We don't use finally because we noticed
      ;; some trouble there, presumably during an exception that had
      ;; made restore operation invalid, and we didn't have time to
      ;; investigate.  Depending on what the issue was, we might be
      ;; able to put the set-timeout in a murphy finally block
      ;; (i.e. to chain the two exceptions).
      (set-timeout orig)
      result)))

;; Postgresql 14 allows DETACH PARTITION partition_name CONCURRENTLY with less locking.
(def pg14-db [14 0])

(defn detach-partitions-concurrently?
  "True if Postgresql server supports ALTER TABLE DETACH PARTITION CONCURRENTLY. (PG 14+)"
  []
  (let [{current-db-version :version} (sutils/db-metadata)]
    (not (neg? (compare current-db-version pg14-db)))))

(defn finalize-pending-detach
  "Finalize a previously failed detach operation. A partitioned table can
  only have one partition pending detachment at any time."
  [parent]
  (let [pending (->> ["SELECT inhrelid::regclass AS child
                      FROM pg_catalog.pg_inherits
                      WHERE inhparent = ?::regclass AND inhdetachpending = true"
                      parent]
                     jdbc/query-to-vec
                     first
                     :child)]
    (when pending
      (log/info (trs "Finalizing detach for partition {0}" pending))
      (jdbc/do-commands (format "ALTER TABLE %s DETACH PARTITION %s FINALIZE" parent pending))
      (str pending))))

(defn find-stranded-partitions
  "Identify tables that match the child format of a partitioned table (like reports_historical)
  that are not present in the pg_inherits table. These partitions have been detached, but failed
  to be deleted.

  Tables that are not partitioned will also not be in the pg_inherits table, so you MUST
  write a child-format that does not match any non-partitioned tables.

  Returns a list of strings. Each string is a stranded partition that should be removed."
  [child-format]
  (->> [(str "SELECT tablename"
             " FROM pg_tables WHERE tablename ~ ?"
             " AND tablename NOT IN (SELECT inhrelid::regclass::text FROM pg_catalog.pg_inherits)")
        child-format]
       jdbc/query-to-vec
       (map (comp str :tablename))))

(defn prune-daily-partitions
  "Either detaches or drops obsolete day-oriented partitions
  older than the date. Deletes or detaches only the oldest such candidate if
  incremental? is true. Will throw an SQLException termination if the operation
  takes much longer than PDB_GC_DAILY_PARTITION_DROP_LOCK_TIMEOUT_MS."
  ([parent-table date incremental? update-lock-status status-key]
   (prune-daily-partitions parent-table date incremental?
                           update-lock-status status-key false))
  ([parent-table date incremental? update-lock-status status-key just-detach?]
   {:pre [(string? parent-table)]}
   (let [utcz (ZoneId/of "UTC")
         expire-date (.withZoneSameInstant (time/joda-datetime->java-zoneddatetime date)
                                           utcz)
         expired? (fn [table]
                    (let [parts (str/split table #"_")
                          table-full-date (last parts)
                          table-year (Integer/parseInt (subs table-full-date 0 4))
                          table-month (Integer/parseInt (subs table-full-date 4 6))
                          table-day (Integer/parseInt (subs table-full-date 6 8))
                          table-date (ZonedDateTime/of table-year table-month table-day
                                                       0 0 0 0 utcz)]
                      (.isBefore table-date expire-date)))
         candidates (->> (partitioning/get-partition-names parent-table)
                         (filter expired?)
                         sort)
         detach (fn detach [parent child]
                  (jdbc/do-commands-outside-txn
                   (format "alter table %s detach partition %s concurrently" parent child)))
         drop-one (fn drop-one [table]
                    (update-lock-status status-key inc)
                    (try!
                      (if just-detach?
<<<<<<< HEAD
                        (jdbc/do-commands-outside-txn
                          (format "alter table %s detach partition %s concurrently" parent-table table))
=======
                        (let [ex (try
                                   (detach table-prefix table)
                                   (catch SQLException ex
                                     (if (= (jdbc/sql-state :not-in-prerequisite-state) (.getSQLState ex))
                                       ex
                                       (throw ex))))]
                          (when (instance? SQLException ex)
                            (let [finalized-table (finalize-pending-detach table-prefix)]
                              (when-not (= finalized-table table)
                                ;; Retry, unless the finalized partition detach was
                                ;; for the same table
                                (detach table-prefix table)))))
>>>>>>> 18fa7cce
                        (jdbc/do-commands
                         (format "drop table if exists %s cascade" table)))
                      (finally
                        (update-lock-status status-key dec))))
         drop #(if incremental?
                 (when-let [[candidate & _] (seq candidates)]
                   (log/info (trs "Partition GC {0} partition {1}"
                                  (if just-detach? "detaching" "dropping")
                                  candidate))
                   (drop-one candidate)
                   (log/info (trs "Partition GC {0} partition {1}"
                                  (if just-detach? "detached" "dropped")
                                  candidate))
                   (when (> (bounded-count 3 candidates) 2)
                     (log/warn (trs "More than 2 partitions remaining to prune: {0}"
                                    (pr-str (butlast candidates)))))
                   [candidate])
                 (do
                   (doseq [candidate candidates]
                     (drop-one candidate))
                   candidates))]
     (if-not daily-partition-drop-lock-timeout-ms
       (drop)
       (call-with-lock-timeout drop daily-partition-drop-lock-timeout-ms)))))

(defn detach-daily-partitions
  "Detaches declarative partitions concurrently in PG14+, which runs with a
  less restrictive SHARE UPDATE EXCLUSIVE lock instead of ACCESS EXCLUSIVE.
  Once it's detached, it should no longer participate in queries to the parent
  table and the subsequent drop should be able to acquire an ACCESS EXCLUSIVE
  lock more quickly.

  NOTE: This must be run outside of a transaction."
  [parent-table date incremental? update-lock-status status-key]
  (prune-daily-partitions parent-table date incremental?
                          update-lock-status status-key true))

(defn drop-partition-tables!
  "Drops the given set of tables. Will throw an SQLException termination if the
  operation takes much longer than PDB_GC_DAILY_PARTITION_DROP_LOCK_TIMEOUT_MS."
  [old-partition-tables update-lock-status status-key]
  (let [drop #(doseq [table (distinct old-partition-tables)]
                 (try
                   (update-lock-status status-key inc)
                   (jdbc/do-commands
                     (format "drop table if exists %s cascade" table))
                   (finally
                     (update-lock-status status-key dec))))]
    (if-not daily-partition-drop-lock-timeout-ms
      (drop)
      (call-with-lock-timeout drop daily-partition-drop-lock-timeout-ms))))

(defn delete-resource-events-older-than!
  "Delete all resource events in the database by dropping any partition older than the day of the year of the given
  date.
  Note: this ignores the time in the given timestamp, rounding to the day."
  [date incremental? update-lock-status]
  (if-not (detach-partitions-concurrently?)
    ;; PG11
    (jdbc/with-db-transaction []
      (prune-daily-partitions "resource_events_historical" date incremental?
                              update-lock-status :write-locking-resource-events))
    ;; PG14+
    (let [detached-tables
<<<<<<< HEAD
           (detach-daily-partitions "resource_events_historical" date incremental?
                                    update-lock-status :write-locking-resource-events)]
=======
           (detach-daily-partitions "resource_events" date incremental?
                                    update-lock-status :write-locking-resource-events)
           stranded-tables (find-stranded-partitions "^resource_events_\\d\\d\\d\\d\\d\\d\\d\\dz$")]
>>>>>>> 18fa7cce
      (jdbc/with-db-transaction []
        (drop-partition-tables! (concat detached-tables stranded-tables)
                                update-lock-status :write-locking-resource-events)))))

(defn delete-reports-older-than-in-pg-11!
  "PostgreSQL 11 workflow for deleting all reports in the database which have
  a producer-timestamp that is prior to the specified report-time.  When
  event-time is specified, delete all the events that are older than whichever
  time is more recent."
  [report-ttl resource-events-ttl incremental? update-lock-status]
  (jdbc/with-db-transaction []
    (acquire-locks! {"certnames" "ROW EXCLUSIVE"
                     "reports" "ACCESS EXCLUSIVE"
                     "resource_events" "ACCESS EXCLUSIVE"})
    (prune-daily-partitions "resource_events_historical" resource-events-ttl
                            incremental? update-lock-status
                            :write-locking-resource-events)
    (prune-daily-partitions "reports_historical" report-ttl
                            incremental? update-lock-status
                            :write-locking-reports)))

(defn delete-reports-older-than!
  "Delete all reports in the database which have a producer-timestamp
  that is prior to the specified report-time. When event-time is
  specified, delete all the events that are older than whichever time
  is more recent."
  [{:keys [report-ttl resource-events-ttl incremental? update-lock-status]
    :or {resource-events-ttl report-ttl
         incremental? false
         update-lock-status (constantly true)}}]
  {:pre [(instance? org.joda.time.DateTime report-ttl)
         (instance? org.joda.time.DateTime resource-events-ttl)
         (ifn? update-lock-status)]}
  (let [effective-resource-events-ttl
         (if (before? report-ttl resource-events-ttl) resource-events-ttl report-ttl)]
    (if-not (detach-partitions-concurrently?)
      ;; PG11
      (delete-reports-older-than-in-pg-11! report-ttl effective-resource-events-ttl
                                           incremental? update-lock-status)
      ;; PG14+
      ;; Detach partition concurrently must take place outside of a transaction.
      (let [detached-resource-event-tables
<<<<<<< HEAD
             (detach-daily-partitions "resource_events_historical" effective-resource-events-ttl
                                      incremental? update-lock-status
                                      :write-locking-resource-events)
            detached-report-tables
             (detach-daily-partitions "reports_historical" report-ttl
                                    incremental? update-lock-status
                                    :write-locking-reports)]
=======
            (detach-daily-partitions "resource_events" effective-resource-events-ttl
                                     incremental? update-lock-status
                                     :write-locking-resource-events)
            stranded-events-tables (find-stranded-partitions "^resource_events_\\d\\d\\d\\d\\d\\d\\d\\dz$")
            detached-report-tables
            (detach-daily-partitions "reports" report-ttl
                                     incremental? update-lock-status
                                     :write-locking-reports)
            stranded-reports-tables (find-stranded-partitions "^reports_\\d\\d\\d\\d\\d\\d\\d\\dz$")]
>>>>>>> 18fa7cce
        ;; Now we can delete the partitions with less intrusive locking.
        (jdbc/with-db-transaction []
          ;; Nothing should acquire locks on the detached tables, but to be safe, acquire
          ;; lock on certnames first since that is generally the order we acquire locks,
          ;; and maintaining that order is a good practice for avoiding deadlocks.
          (acquire-locks! {"certnames" "ROW EXCLUSIVE"})
          ;; force a resource-events GC. prior to partitioning, this would have happened
          ;; via a cascade when the report was deleted, but now we just drop whole tables
          ;; of resource events.
          (drop-partition-tables! (concat detached-resource-event-tables stranded-events-tables)
                                  update-lock-status :write-locking-resource-events)
<<<<<<< HEAD
          (drop-partition-tables! detached-report-tables
                                  update-lock-status :write-locking-reports))))))
=======
          (drop-partition-tables! (concat detached-report-tables stranded-reports-tables)
                                  update-lock-status :write-locking-reports)
          ;; since we cannot cascade back to the certnames table anymore, go clean up
          ;; the latest_report_id column after a GC.
          (cleanup-dropped-report-certnames))))))
>>>>>>> 18fa7cce

;; A db version that is "allowed" but not supported is deprecated
(def oldest-allowed-db [11 0])

(def oldest-supported-db [14 0])

(defn timestamp-of-newest-record [entity certname]
  (let [query {:select [:producer_timestamp]
               :from [entity]
               :where [:= :certname certname]
               :order-by [[:producer_timestamp :desc]]
               :limit 1}]
    (:producer_timestamp (first (jdbc/query (hsql/format query))))))

(pls/defn-validated have-newer-record-for-certname?
  "Returns a truthy value indicating whether a record exists that has
  a producer_timestamp newer than the given timestamp."
  [certname :- String
   timestamp :- Timestamp]
  ;; In order for this query to get the right answer using "order by producer_timestamp desc"
  ;; The subqueries must not return any null producer_timestamps because
  ;; null sorts as "higher" than real values.
  (when-let [newest (-> (str "select producer_timestamp"
                             "  from (select producer_timestamp from catalogs"
                             "          where certname = ?"
                             "          order by producer_timestamp desc limit 1) cats"
                             "  union all (select producer_timestamp from factsets"
                             "               where certname = ?"
                             "               order by producer_timestamp desc limit 1)"
                             "  union all (select producer_timestamp from reports_latest"
                             "               where certname = ?)"
                             "  order by producer_timestamp desc"
                             "  limit 1")
                        (cons (repeat 3 certname))
                        vec
                        (jdbc/query-to-vec)
                        first
                        :producer_timestamp)]
    (.after newest timestamp)))

(pls/defn-validated maybe-activate-node!
  "Reactivate the given host, only if it was deactivated or expired before
  `time`.  Returns true if the node is activated, or if it was already active.

  Adds the host to the database if it was not already present."
  [certname :- String
   time :- pls/Timestamp]
  (let [timestamp (to-timestamp time)

        {:keys [deactivated expired] :as node}
        (jdbc/query-with-resultset
         ["SELECT deactivated,expired FROM certnames_status WHERE certname=?" certname]
         (comp first sql/result-set-seq))]

    ;; add node if missing, or update deactivated/expired status if necessary
    ;; this introduces a small read-then-update race condition where a node could
    ;; be deactivated in between the previous read and this check and we wouldn't
    ;; reset the node to active. But if the node is still submitting commands it
    ;; will be reactivated the following time, and if it isn't submitting commands
    ;; then a deactivated/expired status is likely correct.
    (cond
     ;; node is active
     (and node (nil? deactivated) (nil? expired)) true

     ;; node is deactived/expired with newer timestamp
     (and node
          (or (and deactivated (.after deactivated timestamp))
              (and expired (.after expired timestamp))))
     false

     :else (do
             (jdbc/do-prepared "insert into certnames (certname) values (?) on conflict do nothing"
               [certname])
             (-> (jdbc/do-prepared
                  (str "insert into certnames_status (certname) values (?)"
                       "  on conflict (certname) do update set deactivated=null, expired=null"
                       "  where (certnames_status.deactivated < ? or certnames_status.expired < ?)")
                  [certname timestamp timestamp])
               first
               pos?)))))

(pls/defn-validated deactivate-node!
  "Deactivate the given host, recording the current time. If the node is
  currently inactive, no change is made."
  ([certname :- String]
   (deactivate-node! certname (now)))
  ([certname :- String timestamp :- pls/Timestamp]
   (let [sql-timestamp (to-timestamp timestamp)]
     (if (have-newer-record-for-certname? certname sql-timestamp)
       {:status :stale}
       (do
         (jdbc/do-prepared "UPDATE certnames_status SET deactivated = ?
                         WHERE certname=?
                         AND (deactivated IS NULL OR deactivated < ?)"
                           [sql-timestamp certname sql-timestamp])
         {:status :incorporated})))))

(pls/defn-validated expire-stale-nodes
  "Expires nodes with no activity within the provided horizon (prior
  to now) and returns a collection of the affected certnames."
  [horizon :- Period]
  (let [stale-start-ts (to-timestamp (ago horizon))
        expired-ts (to-timestamp (now))]
    (map :certname
         (jdbc/query-to-vec
          (str
           "update certnames_status set expired = ?"
           "  where certname in"
           "    (select c.certname from certnames c
                     left outer join certnames_status cs on cs.certname = c.certname
                     left outer join catalogs cats on cats.certname = c.certname
                     left outer join factsets fs on c.certname = fs.certname
                     left outer join reports_latest r on c.certname = r.certname
                     left outer join certname_fact_expiration cfe on c.id = cfe.certid
                     left outer join catalog_inputs ci on c.id = ci.certname_id
                   where cs.deactivated is null
                     and cs.expired is null
                     and (cats.producer_timestamp is null
                          or cats.producer_timestamp < ?)
                     and (fs.producer_timestamp is null
                          or fs.producer_timestamp < ?)
                     and (r.producer_timestamp is null
                          or r.producer_timestamp < ?)"
           "         and (cfe.updated is null"
           "              or (cfe.expire and cfe.updated < ?))"
           "         and (c.catalog_inputs_timestamp is null"
           "              or c.catalog_inputs_timestamp < ?))"
           "  returning certname")
          expired-ts
          stale-start-ts stale-start-ts stale-start-ts stale-start-ts stale-start-ts))))

(pls/defn-validated replace-facts! :- processing-status-schema
  "Updates the facts of an existing node, if the facts are newer than the current set of facts.
   Adds all new facts if no existing facts are found. Invoking this function under the umbrella of
   a repeatable read or serializable transaction enforces only one update to the facts of a certname
   can happen at a time.  The first to start the transaction wins.  Subsequent transactions will fail
   as the factsets will have changed while the transaction was in-flight."
  [{:keys [certname producer_timestamp] :as fact-data} :- facts-schema]
  (time! (get-storage-metric :replace-facts)
         (if-let [local-factset-producer-ts (timestamp-of-newest-record :factsets certname)]
           (if-not (.after local-factset-producer-ts (to-timestamp producer_timestamp))
             (update-facts! fact-data)
             {:status :stale})
           (add-facts! fact-data))))

(s/defn add-report! :- processing-status-schema
  "Add a report and all of the associated events to the database."
  ([report received-timestamp db conn-status]
   (add-report! report received-timestamp db conn-status true))
  ([{:keys [certname producer_timestamp] :as report} :- reports/report-wireformat-schema
   received-timestamp :- pls/Timestamp
   db conn-status
   options-config]
  (let [producer-timestamp (to-timestamp producer_timestamp)
        resource-events-ttl (get options-config :resource-events-ttl)
        save-event (if (nil? resource-events-ttl)
                       true
                       (not (== 0 (.getSeconds (.toStandardSeconds resource-events-ttl)))))
        store! (fn []
                 (jdbc/retry-with-monitored-connection
                  db conn-status {:isolation :read-committed
                                  :statement-timeout command-sql-statement-timeout-ms}
                  (fn []
                    (maybe-activate-node! certname producer-timestamp)
                    (add-report!* report received-timestamp save-event options-config))))]
    (try
      (store!)
      (catch ExceptionInfo e
        (if (not= ::missing-report-partition (:kind (ex-data e)))
          (throw e)
          (do
            (jdbc/retry-with-monitored-connection
              db conn-status {:isolation :read-committed
                              :statement-timeout command-sql-statement-timeout-ms}
              (fn []
                (let [{:keys [latest-ts latest-report-id]} (latest-report-metadata certname)
                      event-timestamps (map :timestamp (latest-events-metadata latest-report-id))]
                  (partitioning/create-reports-partition latest-ts)
                  (doseq [date event-timestamps]
                    (partitioning/create-resource-events-partition date)))))
            ;; Now that the partitions exist, attempt store the report again
            (store!))))
      (catch org.postgresql.util.PSQLException e
        ;; undefined table -- inheritance partitions, or declarative partitions w/ no children
        ;; check constraint violation -- declarative partitions when row does not match child partitions
        (if (#{:undefined-table :check-violation} (jdbc/sql-state-name (.getSQLState e)))
          (do
            ;; One or more partitions didn't exist, so attempt to create all
            ;; the partitions this report and its resource_events need
            (jdbc/retry-with-monitored-connection
             db conn-status {:isolation :read-committed
                             :statement-timeout command-sql-statement-timeout-ms}
             (fn []
               (partitioning/create-reports-partition producer-timestamp)
               (doseq [date (set (map :timestamp
                                      (:resource_events (normalize-report report))))]
                 (partitioning/create-resource-events-partition date))))
            ;; Now that the partitions exist, attempt store the report again
            (store!))
          ;; otherwise throw the error so the command ends up
          ;; in the DLO
          (throw e)))))))

(def fact-path-gc-lock-timeout-ms
  (env-config-for-db-ulong "PDB_FACT_PATH_GC_SQL_LOCK_TIMEOUT_MS" nil))

(defn clean-catalog-data
  "Delete unassociated resource parameters and environments."
  [db]
  (jdbc/with-transacted-connection db
    (delete-unassociated-params!)
    (delete-unassociated-environments!)))

(defn fact-path-gc [db]
  (jdbc/with-transacted-connection' db :repeatable-read
    ;; May or may not require postgresql's "stronger than the
    ;; standard" behavior for repeatable read.
    (try
      (some->> fact-path-gc-lock-timeout-ms
               (format "set local lock_timeout = %d")
               (sql/execute! jdbc/*db*))
      (delete-unused-fact-paths)
      (catch SQLException ex
        (when-not (= (jdbc/sql-state :admin-shutdown) (.getSQLState ex))
          (throw ex))
        (log/warn (trs "sweep of unused fact paths timed out"))))))

(defn garbage-collect!
  "Delete any lingering, unassociated data in the database"
  [db]
  (time! (get-storage-metric :gc db)
    (clean-catalog-data db)
    (fact-path-gc db)))<|MERGE_RESOLUTION|>--- conflicted
+++ resolved
@@ -1690,23 +1690,18 @@
                     (update-lock-status status-key inc)
                     (try!
                       (if just-detach?
-<<<<<<< HEAD
-                        (jdbc/do-commands-outside-txn
-                          (format "alter table %s detach partition %s concurrently" parent-table table))
-=======
                         (let [ex (try
-                                   (detach table-prefix table)
+                                   (detach parent-table table)
                                    (catch SQLException ex
                                      (if (= (jdbc/sql-state :not-in-prerequisite-state) (.getSQLState ex))
                                        ex
                                        (throw ex))))]
                           (when (instance? SQLException ex)
-                            (let [finalized-table (finalize-pending-detach table-prefix)]
+                            (let [finalized-table (finalize-pending-detach parent-table)]
                               (when-not (= finalized-table table)
                                 ;; Retry, unless the finalized partition detach was
                                 ;; for the same table
-                                (detach table-prefix table)))))
->>>>>>> 18fa7cce
+                                (detach parent-table table)))))
                         (jdbc/do-commands
                          (format "drop table if exists %s cascade" table)))
                       (finally
@@ -1771,14 +1766,9 @@
                               update-lock-status :write-locking-resource-events))
     ;; PG14+
     (let [detached-tables
-<<<<<<< HEAD
-           (detach-daily-partitions "resource_events_historical" date incremental?
-                                    update-lock-status :write-locking-resource-events)]
-=======
-           (detach-daily-partitions "resource_events" date incremental?
-                                    update-lock-status :write-locking-resource-events)
-           stranded-tables (find-stranded-partitions "^resource_events_\\d\\d\\d\\d\\d\\d\\d\\dz$")]
->>>>>>> 18fa7cce
+          (detach-daily-partitions "resource_events_historical" date incremental?
+                                   update-lock-status :write-locking-resource-events)
+          stranded-tables (find-stranded-partitions "^resource_events_\\d\\d\\d\\d\\d\\d\\d\\dz$")]
       (jdbc/with-db-transaction []
         (drop-partition-tables! (concat detached-tables stranded-tables)
                                 update-lock-status :write-locking-resource-events)))))
@@ -1821,25 +1811,15 @@
       ;; PG14+
       ;; Detach partition concurrently must take place outside of a transaction.
       (let [detached-resource-event-tables
-<<<<<<< HEAD
              (detach-daily-partitions "resource_events_historical" effective-resource-events-ttl
                                       incremental? update-lock-status
                                       :write-locking-resource-events)
+            stranded-events-tables (find-stranded-partitions "^resource_events_\\d\\d\\d\\d\\d\\d\\d\\dz$")
             detached-report-tables
              (detach-daily-partitions "reports_historical" report-ttl
                                     incremental? update-lock-status
-                                    :write-locking-reports)]
-=======
-            (detach-daily-partitions "resource_events" effective-resource-events-ttl
-                                     incremental? update-lock-status
-                                     :write-locking-resource-events)
-            stranded-events-tables (find-stranded-partitions "^resource_events_\\d\\d\\d\\d\\d\\d\\d\\dz$")
-            detached-report-tables
-            (detach-daily-partitions "reports" report-ttl
-                                     incremental? update-lock-status
-                                     :write-locking-reports)
+                                    :write-locking-reports)
             stranded-reports-tables (find-stranded-partitions "^reports_\\d\\d\\d\\d\\d\\d\\d\\dz$")]
->>>>>>> 18fa7cce
         ;; Now we can delete the partitions with less intrusive locking.
         (jdbc/with-db-transaction []
           ;; Nothing should acquire locks on the detached tables, but to be safe, acquire
@@ -1851,16 +1831,8 @@
           ;; of resource events.
           (drop-partition-tables! (concat detached-resource-event-tables stranded-events-tables)
                                   update-lock-status :write-locking-resource-events)
-<<<<<<< HEAD
-          (drop-partition-tables! detached-report-tables
+          (drop-partition-tables! (concat detached-report-tables stranded-reports-tables)
                                   update-lock-status :write-locking-reports))))))
-=======
-          (drop-partition-tables! (concat detached-report-tables stranded-reports-tables)
-                                  update-lock-status :write-locking-reports)
-          ;; since we cannot cascade back to the certnames table anymore, go clean up
-          ;; the latest_report_id column after a GC.
-          (cleanup-dropped-report-certnames))))))
->>>>>>> 18fa7cce
 
 ;; A db version that is "allowed" but not supported is deprecated
 (def oldest-allowed-db [11 0])
