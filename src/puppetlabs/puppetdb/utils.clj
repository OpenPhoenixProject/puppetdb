(ns puppetlabs.puppetdb.utils
  (:require [clojure.string :as str]
            [puppetlabs.kitchensink.core :as kitchensink]
            [puppetlabs.i18n.core :refer [trs tru]]
            [clojure.tools.logging :as log]
            [clojure.string :as string]
            [schema.core :as s]
            [clojure.data :as data]
            [puppetlabs.puppetdb.schema :as pls]
            [clojure.set :as set]
            [puppetlabs.puppetdb.archive :as archive]
            [clojure.java.io :as io]
            [puppetlabs.puppetdb.cheshire :as json]
            [clojure.walk :as walk]
            [slingshot.slingshot :refer [try+ throw+]]
            [com.rpl.specter :as sp])
  (:import [java.net MalformedURLException URISyntaxException URL]
           [java.nio ByteBuffer CharBuffer]
           [java.nio.charset Charset CharsetEncoder CoderResult StandardCharsets]
           [org.postgresql.util PGobject]))

<<<<<<< HEAD
(defn println-err
  "Redirects output to standard error before invoking println"
  [& args]
  (binding [*out* *err*]
    (apply println args)))
=======
(defn re-quote
  "Quotes s so that all of its characters will be matched literally."
  [s]
  ;; Wrap all segments not containing a \E in \Q...\E, and replace \E
  ;; with \\E.
  (apply str
         "\\Q"
         (concat (->> (str/split s #"\\E" -1)
                      (interpose "\\E\\\\E\\Q"))
                 ["\\E"])))
>>>>>>> 68ab7406

(defn flush-and-exit [status]
  "Attempts to flush *out* and *err*, reporting any failures to *err*,
  if possible, and then invokes (System/exit status)."
  (let [out-ex (try (flush) nil (catch Exception ex ex))]
    (when out-ex
      (try
        (binding [*out* *err*]
          (println "stdout flush on exit failed: " out-ex)
          (catch Exception _ nil)))))
  (try
    (binding [*out* *err*] (flush))
    (catch Exception _ nil))
  (System/exit status))

(defn jdk-support-status [version]
  "Returns :official, :tested, or :unknown, or :no."
  (cond
    (re-matches #"1\.[123456]($|(\..*))" version) :no
    (re-matches #"1\.7($|(\..*))" version) :unknown
    (re-matches #"1\.8($|(\..*))" version) :official
    (re-matches #"10($|(\..*))" version) :tested
    :else :unknown))

(defn describe-and-return-jdk-status [version]
  (let [status (jdk-support-status version)]
    (case status
      (:official :tested :unknown) :official
      :no
      (do
        (println-err (str (trs "error: ")
                          (trs "PuppetDB doesn''t support JDK {0}" version)))
        (log/error (trs "PuppetDB doesn''t support JDK {0}" version))))
    status))

(pls/defn-validated diff-fn
  "Run clojure.data/diff on `left` and `right`, calling `left-only-fn`, `right-only-fn` and `same-fn` with
   the results of the call. Those functions should always receive a non-nil argument (though possibly empty)."
  [left :- {s/Any s/Any}
   right :- {s/Any s/Any}
   left-only-fn :- pls/Function
   right-only-fn :- pls/Function
   same-fn :- pls/Function]
  (let [[left-only right-only same] (data/diff (kitchensink/keyset left) (kitchensink/keyset right))]
    (left-only-fn (or left-only #{}))
    (right-only-fn (or right-only #{}))
    (same-fn (or same #{}))))

(def tar-item {(s/optional-key :msg) String
               :file-suffix [String]
               :contents String})

(def export-root-dir "puppetdb-bak")

(pls/defn-validated add-tar-entry :- nil
  "Writes the given `tar-item` to `tar-writer` using
   export-root-directory as the base directory for contents"
  [tar-writer
   {:keys [file-suffix contents]} :- tar-item]
  (archive/add-entry tar-writer "UTF-8"
                     (.getPath (apply io/file export-root-dir file-suffix))
                     contents))

(defn read-json-content
  "Utility function for our cli tools.
  For reading json content from a tar-reader."
  ([reader] (read-json-content reader false))
  ([reader keywordize-keys?]
   (-> reader archive/read-entry-content (json/parse-string keywordize-keys?))))

(defmacro assoc-when
  "Assocs the provided values with the corresponding keys if and only
  if the key is not already present in map."
  [map key val & kvs]
  {:pre [(even? (count kvs))]}
  (let [deferred-kvs (vec (for [[k v] (cons [key val] (partition 2 kvs))]
                            [k `(fn [] ~v)]))]
    `(let [updates# (for [[k# v#] ~deferred-kvs
                          :when (= ::not-found (get ~map k# ::not-found))]
                      [k# (v#)])]
       (merge ~map (into {} updates#)))))

(pls/defn-validated kwd->str
  "Convert a keyword to a string. This is different from `name` in
  that it will preserve the entire keyword, i.e. :foo/bar ->
  \"foo/bar\", where name would be just \"bar\""
  [kwd :- s/Keyword]
  (-> kwd
      str
      (subs 1)))

(defn stringify-keys
  "Recursively transforms all map keys from keywords to strings. This improves
  on clojure.walk/stringify-keys by supporting the conversion of hyphenated
  keywords to strings instead of trying to resolve them in a namespace first."
  [m]
  (let [f (fn [[k v]] (if (keyword? k)
                        [(kwd->str k) v]
                        [k v]))]
    ;; only apply to maps
    (walk/postwalk (fn [x] (if (map? x) (into {} (map f x)) x)) m)))

(pls/defn-validated digit? :- s/Bool
  "Return true if the character is a digit"
  [c :- Character]
  (and (>= 0 (compare \0 c))
       (>= 0 (compare c \9))))

(defn update-vals
  "This function is like update-in, except the vector argument contains top-level
  keys rather than nested.  Applies function f to values corresponding to keys
  ks in map m."
  [m ks f]
  (reduce #(update-in %1 [%2] f) m ks))

(defn update-cond
  "Works like update, but only if pred is satisfied"
  [m pred ks f & args]
  (if pred
    (apply update-in m ks f args)
    m))

(defn update-when
  "Works like update, but only if ks is found in the map(s)"
  [m ks f & args]
  (let [val (get-in m ks ::not-found)]
   (apply update-cond m (not= val ::not-found) ks f args)))

(defn vector-maybe
  "Vectorize an argument if it's not already vector"
  [v]
  (if (vector? v) v (vector v)))

(defn collapse-seq
  "Lazily consumes and collapses the seq `rows`. Uses `split-pred` to chunk the seq,
  passes in each chunk to `collapse-fn`. Each result of `collapse-fn` is an item in
  the return lazy-seq."
  [split-pred collapse-fn rows]
  (when (seq rows)
    (let [[certname-facts more-rows] (split-with (split-pred rows) rows)]
      (cons (collapse-fn certname-facts)
            (lazy-seq (collapse-seq split-pred collapse-fn more-rows))))))

(def base-url-schema
  {:protocol s/Str
   :host s/Str
   :port s/Int
   (s/optional-key :prefix) s/Str
   (s/optional-key :version) (s/constrained s/Keyword #(re-matches #"v\d+" (name %)))})

(pls/defn-validated base-url->str :- s/Str
  "Converts the `base-url' map to an ASCII URL.  May throw
   MalformedURLException or URISyntaxException."
  [{:keys [protocol host port prefix version] :as base-url} :- base-url-schema]
  (-> (URL. protocol host port
            (str prefix "/" (name (or version :v4))))
      .toURI .toASCIIString))

(pls/defn-validated base-url->str-no-path :- s/Str
  "Converts the `base-url' map to an ASCII URL minus the path element. This can
  be used to build a full URL when you have an absolute path."
  [{:keys [protocol host port] :as base-url} :- base-url-schema]
  (-> (URL. protocol host port "")
      .toURI .toASCIIString))

(defn base-url->str-with-prefix
  [{:keys [protocol host port prefix] :as base-url}]
  (-> (java.net.URL. protocol host port prefix)
      .toURI
      .toASCIIString))

(defn describe-bad-base-url
  "If a problem is detected with `base-url`, returns a string
  describing the issue. For example {:host \"x:y\" ...}."
  [base-url]
  (try
    (base-url->str base-url)
    false
    (catch MalformedURLException ex (.getLocalizedMessage ex))
    (catch URISyntaxException ex (.getLocalizedMessage ex))))

(defn throw+-cli-error!
  [msg]
  (throw+ {:kind ::cli-error
           :msg msg}))

(defn validate-cli-base-url!
  "A utility function which will validate the base-url
  and throw+ a slingshot error appropriate for `kitchensink/cli!`"
  [{:keys [base-url] :as options}]
  (when-let [why (describe-bad-base-url base-url)]
    (throw+-cli-error! (format "Invalid source (%s)" why)))
  options)

(defn try+-process-cli!
  [body]
  (try+
   (body)
   (catch map? m
     (println (:msg m))
     (case (kitchensink/without-ns (:kind m))
       :cli-error (flush-and-exit 1)
       :cli-help (flush-and-exit 0)
       (throw+ m)))))

(defn pdb-query-base-url
  [host port & [version]]
  {:protocol "http"
   :host host
   :port port
   :prefix "/pdb/query"
   :version (or version :v4)})

(defn pdb-admin-base-url
  [host port & [version]]
  {:protocol "http"
   :host host
   :port port
   :prefix "/pdb/admin"
   :version (or version :v1)})

(defn pdb-cmd-base-url
  [host port & [version]]
  {:protocol "http"
   :host host
   :port port
   :prefix "/pdb/cmd"
   :version (or version :v1)})

(defn pdb-meta-base-url
  [host port & [version]]
  {:protocol "http"
   :host host
   :port port
   :prefix "/pdb/meta"
   :version (or version :v1)})

(defn metrics-base-url
  [host port & [version]]
  {:protocol "http"
   :host host
   :port port
   :prefix "/metrics"
   :version (or version :v1)})

(defn assoc-if-exists
  "Assoc only if the key is already present"
  [m & ks]
  (let [new-kvs (->> ks
                     (partition 2)
                     (filter #(get m (first %)))
                     flatten)]
    (if-not (empty? new-kvs)
      (apply assoc m new-kvs)
      m)))

(defn maybe-strip-escaped-quotes
  [s]
  (if (and (> (count s) 1)
           (string/starts-with? s "\"")
           (string/ends-with? s "\""))
    (subs s 1 (dec (count s)))
    s))

(defn quoted
  [s]
  (str "'" s "'"))

(defn comma-separated-keywords
  [words]
  (let [quoted-words (map quoted words)]
    (if (> (count quoted-words) 2)
      (str (string/join ", " (butlast quoted-words)) ", " "and " (last quoted-words))
      (string/join " and " quoted-words))))

(defn parse-matchfields
  [s]
  (string/replace s #"match\((\".*\")\)" "$1"))

(defn parse-indexing
  [s]
  (string/replace s #"\[(\d+)\]" ".$1"))

(defn split-indexing
  [path]
  (flatten
    (for [s path]
      (if (re-find #"\[\d+\]$" s)
        (-> s
            (string/split #"(?=\[\d+\]$)")
            (update 1 #(Integer/parseInt (subs % 1 (dec (count %))))))
        s))))

(defn regex-quote
  [s]
  (when (and (string? s) (re-find #"\\E" s))
    (throw (IllegalArgumentException.
            (tru "cannot regex-quote strings containing ''\\E''"))))
  (format "\\Q%s\\E" (str s)))

(defn match-any-of
  "Given a collection of strings and characters, construct a regex string
  suitable for passing to re-pattern that consists of a capturing group which
  matches any member of the collection."
  [strings]
  (format "(%s)" (->> strings
                      (map regex-quote)
                      (string/join "|"))))

(defn str-schema
  "Function for converting a schema with keyword keys to
   to one with string keys. Doens't walk the map so nested
   schema won't work."
  [kwd-schema]
  (reduce-kv (fn [acc k v]
               (if (instance? schema.core.OptionalKey k)
                 (assoc acc (schema.core/optional-key (puppetlabs.puppetdb.utils/kwd->str (:k k))) v)
                 (assoc acc (schema.core/required-key (puppetlabs.puppetdb.utils/kwd->str k)) v)))
             {} kwd-schema))

(defn dashes->underscores
  "Accepts a string or a keyword as an argument, replaces all occurrences of the
  dash/hyphen character with an underscore, and returns the same type (string
  or keyword) that was passed in.  This is useful for translating data structures
  from their wire format to the format that is needed for JDBC."
  [str]
  (let [result (string/replace (name str) \- \_)]
    (if (keyword? str)
      (keyword result)
      result)))

(defn underscores->dashes
  "Accepts a string or a keyword as an argument, replaces all occurrences of the
   underscore character with a dash, and returns the same type (string
   or keyword) that was passed in.  This is useful for translating data structures
   from their JDBC-compatible representation to their wire format representation."
  [s]
  (let [optional-key? (instance? schema.core.OptionalKey s)
        result (if optional-key?
                 (string/replace (name (:k s)) \_ \-)
                 (string/replace (name s) \_ \-))]
    (cond
      optional-key? (if (keyword? (:k s))
                      (s/optional-key (keyword result))
                      (s/optional-key result))
      (keyword? s) (keyword result)
      :else result)))

(defn dash->underscore-keys
  "Converts all top-level keys (including nested maps) in `m` to use dashes
  instead of underscores as word separatators"
  [m]
  (sp/transform [sp/ALL]
                #(update % 0 dashes->underscores)
                m))

(defn underscore->dash-keys
  "Converts all top-level keys (including nested maps) in `m` to use underscores
  instead of underscores as word separatators"
  [m]
  (sp/transform [sp/ALL]
                #(update % 0 underscores->dashes)
                m))

(defn cmd-params->json-str
  [{:strs [command version certname payload]}]
  (json/generate-string
    {:command command :version (Integer. version)
     :certname certname :payload (json/->RawJsonString payload)}))

(def ^Charset utf8 StandardCharsets/UTF_8)

(defn utf8-bytes [s] (.getBytes ^String s utf8))

(defn utf8-length
  "Return the length in bytes of the given string when encoded in UTF-8"
  [s]
  (count (.getBytes ^String s utf8)))

(defn utf8-truncate
  "Truncate the given string such that its UTF-8 representation is at most
  `max-bytes` long. Note that the returned string may be empty."
  [s max-bytes]
  (let [utf8-bytebuff (ByteBuffer/allocate max-bytes)
        chars-in (CharBuffer/wrap (.toCharArray ^String s))
        encoder (.newEncoder utf8)
        encode-result (.encode encoder chars-in utf8-bytebuff true)
        flush-result (.flush encoder utf8-bytebuff)]
    (doseq [^CoderResult result [encode-result flush-result]]
      (when (.isError result)
        (.throwException result)))
    (String. (.array utf8-bytebuff) 0 (.position utf8-bytebuff) utf8)))

(defmacro with-timeout [timeout-ms default & body]
  `(let [f# (future (do ~@body))
         result# (deref f# ~timeout-ms ~default)]
     result#))

(def byte-array-class (Class/forName "[B"))

(defmacro nil-on-failure
  "Executes `body` and if an exception is thrown, returns nil"
  [& body]
  `(try
     ~@body
     (catch Exception _#
       nil)))

(defmacro noisy-future [& body]
  `(future
     (try
       ~@body
       (catch Exception ex#
         (binding [*out* *err*]
           (println ex#))
         (throw ex#)))))

;; For now, if you change these extensions, make sure they satisfy
;; validate-compression-extension-syntax in the queue.

(def content-encodings->file-extensions
  {"gzip" "gz"
   "identity" ""})

(defn content-encoding->file-extension
  [encoding]
  (get content-encodings->file-extensions encoding ""))

(def compression-file-extension-schema
  (->> content-encodings->file-extensions
       vals
       (cons "")
       (apply s/enum)))

(def supported-content-encodings
  (vec (keys content-encodings->file-extensions)))

(defn strip-nil-values
  "remove all nil-valued keys from a map"
  [m]
  (into {} (filter val m)))

(defn wait-for-ref-state [ref ms pred]
  (let [watch-key wait-for-ref-state
        finished? (promise)
        handle-state #(when (pred %) (deliver finished? true))]
    (add-watch ref watch-key (fn [_ _ _ new] (handle-state new)))
    (try
      (handle-state @ref)
      (deref finished? ms false)
      (finally
        (remove-watch ref watch-key)))))<|MERGE_RESOLUTION|>--- conflicted
+++ resolved
@@ -19,13 +19,12 @@
            [java.nio.charset Charset CharsetEncoder CoderResult StandardCharsets]
            [org.postgresql.util PGobject]))
 
-<<<<<<< HEAD
 (defn println-err
   "Redirects output to standard error before invoking println"
   [& args]
   (binding [*out* *err*]
     (apply println args)))
-=======
+
 (defn re-quote
   "Quotes s so that all of its characters will be matched literally."
   [s]
@@ -36,7 +35,6 @@
          (concat (->> (str/split s #"\\E" -1)
                       (interpose "\\E\\\\E\\Q"))
                  ["\\E"])))
->>>>>>> 68ab7406
 
 (defn flush-and-exit [status]
   "Attempts to flush *out* and *err*, reporting any failures to *err*,
