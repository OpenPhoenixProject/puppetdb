(ns com.puppetlabs.puppetdb.test.http.v2.resources
  (:require [cheshire.core :as json]
            [com.puppetlabs.puppetdb.scf.storage :as scf-store]
            [com.puppetlabs.http :as pl-http]
            ring.middleware.params)
  (:use clojure.test
        ring.mock.request
        [com.puppetlabs.puppetdb.fixtures]
        [com.puppetlabs.puppetdb.testutils.resources :only [store-example-resources]]
        [com.puppetlabs.utils :only [mapvals]]))

(use-fixtures :each with-test-db with-http-app)

;;;; Test the resource listing handlers.
(def c-t pl-http/json-response-content-type)

(defn get-request
  ([path] (get-request path nil))
  ([path query] (get-request path query nil))
  ([path query params]
    (let [query-map (if query
                      {"query" (if (string? query) query (json/generate-string query))}
                      {})
          param-map (merge query-map (if params params {}))
          request (request :get path param-map)
          headers (:headers request)]
       (assoc request :headers (assoc headers "Accept" c-t)))))

(defn get-response
  ([]      (get-response nil))
<<<<<<< HEAD
  ([query] (let [resp (*app* (get-request "/v2/resources" query))]
             (if (string? (:body resp))
               resp
               (update-in resp [:body] slurp)))))
=======
  ([query] (get-response query nil))
  ([query params] (*app* (get-request "/v2/resources" query params))))
>>>>>>> 831c625e

(defn is-response-equal
  "Test if the HTTP request is a success, and if the result is equal
to the result of the form supplied to this method."
  [response body]
  (is (= pl-http/status-ok   (:status response)))
  (is (= c-t (get-in response [:headers "Content-Type"])))
  (is (= body (if (:body response)
                (set (json/parse-string (:body response) true))
                nil)) (str response)))

<<<<<<< HEAD
(deftest resource-list-handler
  (with-transacted-connection *db*
    (sql/insert-records
     :resource_params_cache
     {:resource "1" :parameters (db-serialize {"ensure" "file"
                                               "owner"  "root"
                                               "group"  "root"
                                               "acl"    ["john:rwx" "fred:rwx"]})}
     {:resource "2" :parameters nil})
    (sql/insert-records
      :resource_params
      {:resource "1" :name "ensure" :value (db-serialize "file")}
      {:resource "1" :name "owner"  :value (db-serialize "root")}
      {:resource "1" :name "group"  :value (db-serialize "root")}
      {:resource "1" :name "acl"    :value (db-serialize ["john:rwx" "fred:rwx"])})
    (sql/insert-records
      :certnames
      {:name "one.local"}
      {:name "two.local"})
    (sql/insert-records
      :catalogs
      {:hash "foo" :api_version 1 :catalog_version "12"}
      {:hash "bar" :api_version 1 :catalog_version "14"})
    (sql/insert-records
      :certname_catalogs
      {:certname "one.local" :catalog "foo"}
      {:certname "two.local" :catalog "bar"})
    (add-facts! "one.local"
                {"operatingsystem" "Debian"
                 "kernel" "Linux"
                 "uptime_seconds" 50000}
                (now))
    (add-facts! "two.local"
                {"operatingsystem" "Ubuntu"
                 "kernel" "Linux"
                 "uptime_seconds" 10000
                 "message" "hello"}
                (now))
    (sql/insert-records :catalog_resources
                        {:catalog "foo" :resource "1" :type "File" :title "/etc/passwd" :exported false :tags (to-jdbc-varchar-array ["one" "two"])}
                        {:catalog "foo" :resource "2" :type "Notify" :title "hello" :exported false :tags (to-jdbc-varchar-array [])}
                        {:catalog "bar" :resource "1" :type "File" :title "/etc/passwd" :exported false :tags (to-jdbc-varchar-array ["one" "two"])}
                        {:catalog "bar" :resource "2" :type "Notify" :title "hello" :exported true :tags (to-jdbc-varchar-array [])}))

  (let [foo1 {:certname   "one.local"
              :resource   "1"
              :type       "File"
              :title      "/etc/passwd"
              :tags       ["one" "two"]
              :exported   false
              :sourcefile nil
              :sourceline nil
              :parameters {:ensure "file"
                           :owner  "root"
                           :group  "root"
                           :acl    ["john:rwx" "fred:rwx"]}}
        foo2 {:certname   "one.local"
              :resource   "2"
              :type       "Notify"
              :title      "hello"
              :tags       []
              :exported   false
              :sourcefile nil
              :sourceline nil
              :parameters {}}
        bar1 {:certname   "two.local"
              :resource   "1"
              :type       "File"
              :title      "/etc/passwd"
              :tags       ["one" "two"]
              :exported   false
              :sourcefile nil
              :sourceline nil
              :parameters {:ensure "file"
                           :owner  "root"
                           :group  "root"
                           :acl    ["john:rwx" "fred:rwx"]}}
        bar2 {:certname   "two.local"
              :resource   "2"
              :type       "Notify"
              :title      "hello"
              :tags       []
              :exported   true
              :sourcefile nil
              :sourceline nil
              :parameters {}}]
=======
(defn expected-results
  "Munge example resource output from latest API format to v2 format"
  [example-resources]
  (mapvals
    #(clojure.set/rename-keys % {:file :sourcefile :line :sourceline})
    example-resources))
>>>>>>> 831c625e

(deftest resource-list-handler
  (let [{:keys [foo1 foo2 bar1 bar2]} (expected-results (store-example-resources))]
    (testing "query without filter should not fail"
      (let [response (get-response)
            body     (get response :body "null")]
        (is (= 200 (:status response)))))

    (testing "query with filter"
      (doseq [[query result] [[["=" "type" "File"] #{foo1 bar1}]
                              [["=" "tag" "one"] #{foo1 bar1}]
                              [["=" "tag" "two"] #{foo1 bar1}]
                              [["and"
                                ["=" "certname" "one.local"]
                                ["=" "type" "File"]]
                               #{foo1}]
                              [["=" ["parameter" "ensure"] "file"] #{foo1 bar1}]
                              [["=" ["parameter" "owner"] "root"] #{foo1 bar1}]
                              [["=" ["parameter" "acl"] ["john:rwx" "fred:rwx"]] #{foo1 bar1}]]]
        (is-response-equal (get-response query) result)))

<<<<<<< HEAD
=======
    (testing "query by source file / line"
      (let [query ["=" "sourcefile" "/foo/bar"]
            result #{bar2}]
        (is-response-equal (get-response query) result))
      (let [query ["~" "sourcefile" "foo"]
            result #{bar2}]
        (is-response-equal (get-response query) result))
      (let [query ["=" "sourceline" 22]
            result #{bar2}]
        (is-response-equal (get-response query) result)))

    (testing "query by new field names file/line"
      (let [query ["=" "line" 22]
            response (get-response query)]
        (is (= pl-http/status-bad-request (:status response)))
        (is (= "line is not a queryable object for resources" (:body response))))
      (let [query ["~" "file" "foo"]
            response (get-response query)]
        (is (= pl-http/status-bad-request (:status response)))
        (is (= "file cannot be the target of a regexp match" (:body response))))
      (let [query ["=" "file" "/foo/bar"]
            response (get-response query)]
        (is (= pl-http/status-bad-request (:status response)))
        (is (= "file is not a queryable object for resources" (:body response)))))

    (testing "query exceeding resource-query-limit"
      (with-http-app {:resource-query-limit 1}
        (fn []
          (let [response (get-response ["=" "type" "File"])
                body     (get response :body "null")]
            (is (= (:status response) pl-http/status-internal-error))
            (is (re-find #"more than the maximum number of results" body))))))

>>>>>>> 831c625e
    (testing "fact subqueries are supported"
      (let [{:keys [body status]} (get-response ["and"
                                                 ["=" "type" "File"]
                                                 ["in" "certname" ["extract" "certname" ["select-facts"
                                                                                                ["and"
                                                                                                 ["=" "name" "operatingsystem"]
                                                                                                 ["=" "value" "Debian"]]]]]])]
        (is (= status pl-http/status-ok))
        (is (= (set (json/parse-string body true)) #{foo1})))

      ;; Using the value of a fact as the title of a resource
      (let [{:keys [body status]} (get-response ["in" "title" ["extract" "value" ["select-facts"
                                                                                         ["=" "name" "message"]]]])]
        (is (= status pl-http/status-ok))
        (is (= (set (json/parse-string body true)) #{foo2 bar2}))))

  (testing "resource subqueries are supported"
    ;; Fetch exported resources and their corresponding collected versions
    (let [{:keys [body status]} (get-response ["or"
                                               ["=" "exported" true]
                                               ["and"
                                                ["=" "exported" false]
                                                ["in" "title" ["extract" "title" ["select-resources"
                                                                                                      ["=" "exported" true]]]]]])]
      (is (= status pl-http/status-ok))
      (is (= (set (json/parse-string body true)) #{foo2 bar2}))))

  (testing "error handling"
    (let [response (get-response ["="])
          body     (get response :body "null")]
      (is (= (:status response) pl-http/status-bad-request))
      (is (re-find #"= requires exactly two arguments" body))))

  (testing "query with filter should exclude deactivated nodes"
    ;; After deactivating one.local, it's resources should not appear
    ;; in the results
    (scf-store/deactivate-node! "one.local")

    (doseq [[query result] [[["=" "type" "File"] #{bar1}]
                            [["=" "tag" "one"] #{bar1}]
                            [["=" "tag" "two"] #{bar1}]
                            [["and"
                              ["=" "certname" "one.local"]
                              ["=" "type" "File"]]
                             #{}]
                            [["=" ["parameter" "ensure"] "file"] #{bar1}]
                            [["=" ["parameter" "owner"] "root"] #{bar1}]
                            [["=" ["parameter" "acl"] ["john:rwx" "fred:rwx"]] #{bar1}]]]
<<<<<<< HEAD
      (is-response-equal (get-response query) result)))))
=======
      (is-response-equal (get-response query) result)))))

(deftest resource-query-paging
  (testing "should not support paging-related query parameters"
    (doseq [[k v] {:limit 10 :offset 10 :order-by [{:field "foo"}]}]
      (let [ {:keys [status body]} (get-response nil {k v})]
        (is (= status pl-http/status-bad-request))
        (is (= body (format "Unsupported query parameter '%s'" (name k))))))))
>>>>>>> 831c625e
<|MERGE_RESOLUTION|>--- conflicted
+++ resolved
@@ -28,15 +28,11 @@
 
 (defn get-response
   ([]      (get-response nil))
-<<<<<<< HEAD
-  ([query] (let [resp (*app* (get-request "/v2/resources" query))]
+  ([query] (get-response query nil))
+  ([query params] (let [resp (*app* (get-request "/v2/resources" query params))]
              (if (string? (:body resp))
                resp
                (update-in resp [:body] slurp)))))
-=======
-  ([query] (get-response query nil))
-  ([query params] (*app* (get-request "/v2/resources" query params))))
->>>>>>> 831c625e
 
 (defn is-response-equal
   "Test if the HTTP request is a success, and if the result is equal
@@ -48,101 +44,12 @@
                 (set (json/parse-string (:body response) true))
                 nil)) (str response)))
 
-<<<<<<< HEAD
-(deftest resource-list-handler
-  (with-transacted-connection *db*
-    (sql/insert-records
-     :resource_params_cache
-     {:resource "1" :parameters (db-serialize {"ensure" "file"
-                                               "owner"  "root"
-                                               "group"  "root"
-                                               "acl"    ["john:rwx" "fred:rwx"]})}
-     {:resource "2" :parameters nil})
-    (sql/insert-records
-      :resource_params
-      {:resource "1" :name "ensure" :value (db-serialize "file")}
-      {:resource "1" :name "owner"  :value (db-serialize "root")}
-      {:resource "1" :name "group"  :value (db-serialize "root")}
-      {:resource "1" :name "acl"    :value (db-serialize ["john:rwx" "fred:rwx"])})
-    (sql/insert-records
-      :certnames
-      {:name "one.local"}
-      {:name "two.local"})
-    (sql/insert-records
-      :catalogs
-      {:hash "foo" :api_version 1 :catalog_version "12"}
-      {:hash "bar" :api_version 1 :catalog_version "14"})
-    (sql/insert-records
-      :certname_catalogs
-      {:certname "one.local" :catalog "foo"}
-      {:certname "two.local" :catalog "bar"})
-    (add-facts! "one.local"
-                {"operatingsystem" "Debian"
-                 "kernel" "Linux"
-                 "uptime_seconds" 50000}
-                (now))
-    (add-facts! "two.local"
-                {"operatingsystem" "Ubuntu"
-                 "kernel" "Linux"
-                 "uptime_seconds" 10000
-                 "message" "hello"}
-                (now))
-    (sql/insert-records :catalog_resources
-                        {:catalog "foo" :resource "1" :type "File" :title "/etc/passwd" :exported false :tags (to-jdbc-varchar-array ["one" "two"])}
-                        {:catalog "foo" :resource "2" :type "Notify" :title "hello" :exported false :tags (to-jdbc-varchar-array [])}
-                        {:catalog "bar" :resource "1" :type "File" :title "/etc/passwd" :exported false :tags (to-jdbc-varchar-array ["one" "two"])}
-                        {:catalog "bar" :resource "2" :type "Notify" :title "hello" :exported true :tags (to-jdbc-varchar-array [])}))
-
-  (let [foo1 {:certname   "one.local"
-              :resource   "1"
-              :type       "File"
-              :title      "/etc/passwd"
-              :tags       ["one" "two"]
-              :exported   false
-              :sourcefile nil
-              :sourceline nil
-              :parameters {:ensure "file"
-                           :owner  "root"
-                           :group  "root"
-                           :acl    ["john:rwx" "fred:rwx"]}}
-        foo2 {:certname   "one.local"
-              :resource   "2"
-              :type       "Notify"
-              :title      "hello"
-              :tags       []
-              :exported   false
-              :sourcefile nil
-              :sourceline nil
-              :parameters {}}
-        bar1 {:certname   "two.local"
-              :resource   "1"
-              :type       "File"
-              :title      "/etc/passwd"
-              :tags       ["one" "two"]
-              :exported   false
-              :sourcefile nil
-              :sourceline nil
-              :parameters {:ensure "file"
-                           :owner  "root"
-                           :group  "root"
-                           :acl    ["john:rwx" "fred:rwx"]}}
-        bar2 {:certname   "two.local"
-              :resource   "2"
-              :type       "Notify"
-              :title      "hello"
-              :tags       []
-              :exported   true
-              :sourcefile nil
-              :sourceline nil
-              :parameters {}}]
-=======
 (defn expected-results
   "Munge example resource output from latest API format to v2 format"
   [example-resources]
   (mapvals
     #(clojure.set/rename-keys % {:file :sourcefile :line :sourceline})
     example-resources))
->>>>>>> 831c625e
 
 (deftest resource-list-handler
   (let [{:keys [foo1 foo2 bar1 bar2]} (expected-results (store-example-resources))]
@@ -164,8 +71,6 @@
                               [["=" ["parameter" "acl"] ["john:rwx" "fred:rwx"]] #{foo1 bar1}]]]
         (is-response-equal (get-response query) result)))
 
-<<<<<<< HEAD
-=======
     (testing "query by source file / line"
       (let [query ["=" "sourcefile" "/foo/bar"]
             result #{bar2}]
@@ -191,15 +96,6 @@
         (is (= pl-http/status-bad-request (:status response)))
         (is (= "file is not a queryable object for resources" (:body response)))))
 
-    (testing "query exceeding resource-query-limit"
-      (with-http-app {:resource-query-limit 1}
-        (fn []
-          (let [response (get-response ["=" "type" "File"])
-                body     (get response :body "null")]
-            (is (= (:status response) pl-http/status-internal-error))
-            (is (re-find #"more than the maximum number of results" body))))))
-
->>>>>>> 831c625e
     (testing "fact subqueries are supported"
       (let [{:keys [body status]} (get-response ["and"
                                                  ["=" "type" "File"]
@@ -216,47 +112,43 @@
         (is (= status pl-http/status-ok))
         (is (= (set (json/parse-string body true)) #{foo2 bar2}))))
 
-  (testing "resource subqueries are supported"
-    ;; Fetch exported resources and their corresponding collected versions
-    (let [{:keys [body status]} (get-response ["or"
-                                               ["=" "exported" true]
-                                               ["and"
-                                                ["=" "exported" false]
-                                                ["in" "title" ["extract" "title" ["select-resources"
-                                                                                                      ["=" "exported" true]]]]]])]
-      (is (= status pl-http/status-ok))
-      (is (= (set (json/parse-string body true)) #{foo2 bar2}))))
+    (testing "resource subqueries are supported"
+      ;; Fetch exported resources and their corresponding collected versions
+      (let [{:keys [body status]} (get-response ["or"
+                                                 ["=" "exported" true]
+                                                 ["and"
+                                                  ["=" "exported" false]
+                                                  ["in" "title" ["extract" "title" ["select-resources"
+                                                                                                        ["=" "exported" true]]]]]])]
+        (is (= status pl-http/status-ok))
+        (is (= (set (json/parse-string body true)) #{foo2 bar2}))))
 
-  (testing "error handling"
-    (let [response (get-response ["="])
-          body     (get response :body "null")]
-      (is (= (:status response) pl-http/status-bad-request))
-      (is (re-find #"= requires exactly two arguments" body))))
+    (testing "error handling"
+      (let [response (get-response ["="])
+            body     (get response :body "null")]
+        (is (= (:status response) pl-http/status-bad-request))
+        (is (re-find #"= requires exactly two arguments" body))))
 
-  (testing "query with filter should exclude deactivated nodes"
-    ;; After deactivating one.local, it's resources should not appear
-    ;; in the results
-    (scf-store/deactivate-node! "one.local")
+    (testing "query with filter should exclude deactivated nodes"
+      ;; After deactivating one.local, it's resources should not appear
+      ;; in the results
+      (scf-store/deactivate-node! "one.local")
 
-    (doseq [[query result] [[["=" "type" "File"] #{bar1}]
-                            [["=" "tag" "one"] #{bar1}]
-                            [["=" "tag" "two"] #{bar1}]
-                            [["and"
-                              ["=" "certname" "one.local"]
-                              ["=" "type" "File"]]
-                             #{}]
-                            [["=" ["parameter" "ensure"] "file"] #{bar1}]
-                            [["=" ["parameter" "owner"] "root"] #{bar1}]
-                            [["=" ["parameter" "acl"] ["john:rwx" "fred:rwx"]] #{bar1}]]]
-<<<<<<< HEAD
-      (is-response-equal (get-response query) result)))))
-=======
-      (is-response-equal (get-response query) result)))))
+      (doseq [[query result] [[["=" "type" "File"] #{bar1}]
+                              [["=" "tag" "one"] #{bar1}]
+                              [["=" "tag" "two"] #{bar1}]
+                              [["and"
+                                ["=" "certname" "one.local"]
+                                ["=" "type" "File"]]
+                               #{}]
+                              [["=" ["parameter" "ensure"] "file"] #{bar1}]
+                              [["=" ["parameter" "owner"] "root"] #{bar1}]
+                              [["=" ["parameter" "acl"] ["john:rwx" "fred:rwx"]] #{bar1}]]]
+        (is-response-equal (get-response query) result)))))
 
 (deftest resource-query-paging
   (testing "should not support paging-related query parameters"
     (doseq [[k v] {:limit 10 :offset 10 :order-by [{:field "foo"}]}]
       (let [ {:keys [status body]} (get-response nil {k v})]
         (is (= status pl-http/status-bad-request))
-        (is (= body (format "Unsupported query parameter '%s'" (name k))))))))
->>>>>>> 831c625e
+        (is (= body (format "Unsupported query parameter '%s'" (name k))))))))