--- conflicted
+++ resolved
@@ -241,8 +241,8 @@
                                     :out
                                     trim-newline
                                     (re-matches #"^6.*"))
-                             5
-                             4)]
+                             6
+                             5)]
 
         (is (= #{{:name "total", :value 1, :category "events"}
                  {:name "changed", :value 1, :category "resources"}
@@ -262,16 +262,10 @@
                   (filter #(= "notice" (:level %))
                           logs))))
 
-<<<<<<< HEAD
         (is (= info-log-count
                (count
                  (filter #(= "info" (:level %))
                          logs))))))))
-=======
-        (is (= 6 (count
-                  (filter #(= "info" (:level %))
-                          logs))))))))
->>>>>>> 77e851ef
 
 (defn read-gc-count-metric []
   ;; metrics are global, so...
