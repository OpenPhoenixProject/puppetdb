--- conflicted
+++ resolved
@@ -2115,7 +2115,6 @@
                      (update :constraint-diff set))]
           (is (= expected-diff diff)))))))
 
-<<<<<<< HEAD
 (deftest migration-83-creates-trigram-indexes
   (jdbc/with-db-connection *db*
     (clear-db-for-testing!)
@@ -2312,7 +2311,7 @@
                                               :deferrable? "NO"}
                                  :same nil}]}
              (diff-schema-maps before-migration (schema-info-map *db*)))))))
-=======
+
 (deftest migration-88-prevent-duplicate-catalogs
   (testing "reports table declarative partitioning migration"
     (jdbc/with-db-connection *db*
@@ -2372,5 +2371,4 @@
                  diff))
           (is (= [{:id 3 :certname "host-1" :producer_timestamp ts2}
                   {:id 4 :certname "host-2" :producer_timestamp ts1}]
-                 (query-to-vec "select id, certname, producer_timestamp from catalogs"))))))))
->>>>>>> 43e5acfc
+                 (query-to-vec "select id, certname, producer_timestamp from catalogs"))))))))